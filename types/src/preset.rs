--- conflicted
+++ resolved
@@ -29,13 +29,8 @@
     },
     electra::containers::{
         Attestation as ElectraAttestation, AttesterSlashing as ElectraAttesterSlashing,
-<<<<<<< HEAD
-        DepositRequest, WithdrawalRequest, PendingBalanceDeposit,
-        PendingConsolidation, PendingPartialWithdrawal, ConsolidationRequest,
-=======
         ConsolidationRequest, DepositRequest, PendingBalanceDeposit, PendingConsolidation,
         PendingPartialWithdrawal, WithdrawalRequest,
->>>>>>> 9a91a28f
     },
     phase0::{
         containers::{
@@ -133,15 +128,11 @@
         + Debug
         + Send
         + Sync;
-<<<<<<< HEAD
-    type MaxConsolidationRequestsPerPayload: MerkleElements<ConsolidationRequest> + Eq + Debug + Send + Sync;
-=======
     type MaxConsolidationRequestsPerPayload: MerkleElements<ConsolidationRequest>
         + Eq
         + Debug
         + Send
         + Sync;
->>>>>>> 9a91a28f
     type MaxDepositRequestsPerPayload: MerkleElements<DepositRequest> + Eq + Debug + Send + Sync;
     type MaxWithdrawalRequestsPerPayload: MerkleElements<WithdrawalRequest>
         + Eq
