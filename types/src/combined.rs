--- conflicted
+++ resolved
@@ -1248,14 +1248,8 @@
     fn write_variable(&self, bytes: &mut Vec<u8>) -> Result<(), WriteError> {
         match self {
             Self::Altair(update) => {
-<<<<<<< HEAD
-                let size = AltairLightClientUpdate::<P>::SIZE.get();
-                let length_before = bytes.len();
-                let length_after = length_before + size;
-=======
                 let length_before = bytes.len();
                 let length_after = length_before + AltairLightClientUpdate::<P>::SIZE.get();
->>>>>>> c42dcaaa
 
                 bytes.resize(length_after, 0);
                 update.write_fixed(&mut bytes[length_before..]);
