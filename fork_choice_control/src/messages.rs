--- conflicted
+++ resolved
@@ -17,18 +17,11 @@
 use serde::Serialize;
 use tap::Pipe as _;
 use types::{
-    combined::{Attestation, BeaconState, SignedBeaconBlock},
+    combined::{Attestation, BeaconState, SignedAggregateAndProof, SignedBeaconBlock},
     deneb::containers::BlobIdentifier,
     phase0::{
-<<<<<<< HEAD
         containers::Checkpoint,
-        primitives::{
-            DepositIndex, Epoch, ExecutionBlockHash, Slot, SubnetId, ValidatorIndex, H256,
-        },
-=======
-        containers::{Attestation, Checkpoint, SignedAggregateAndProof},
         primitives::{DepositIndex, Epoch, ExecutionBlockHash, Slot, ValidatorIndex, H256},
->>>>>>> 5e65b527
     },
     preset::Preset,
     traits::{BeaconState as _, SignedBeaconBlock as _},
