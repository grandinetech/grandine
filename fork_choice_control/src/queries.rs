use core::{fmt::Debug, ops::Range};
use std::sync::Arc;

use anyhow::{bail, ensure, Result};
use arc_swap::Guard;
use eth2_libp2p::GossipId;
use execution_engine::ExecutionEngine;
use fork_choice_store::{
    AggregateAndProofOrigin, AttestationItem, ChainLink, Segment, StateCacheProcessor, Store,
};
use helper_functions::misc;
use itertools::Itertools as _;
use serde::Serialize;
use std_ext::ArcExt;
use thiserror::Error;
use types::{
    combined::{Attestation, BeaconState, SignedAggregateAndProof, SignedBeaconBlock},
    deneb::containers::{BlobIdentifier, BlobSidecar},
    nonstandard::{PayloadStatus, Phase, WithStatus},
    phase0::{
<<<<<<< HEAD
        containers::Checkpoint,
        primitives::{Epoch, ExecutionBlockHash, Gwei, Slot, SubnetId, UnixSeconds, H256},
=======
        containers::{Checkpoint, SignedAggregateAndProof},
        primitives::{Epoch, ExecutionBlockHash, Gwei, Slot, UnixSeconds, H256},
>>>>>>> 5e65b527
    },
    preset::Preset,
    traits::{BeaconState as _, SignedBeaconBlock as _},
};

use crate::{
    controller::Controller,
    messages::AttestationVerifierMessage,
    misc::{VerifyAggregateAndProofResult, VerifyAttestationResult},
    storage::Storage,
    unbounded_sink::UnboundedSink,
    wait::Wait,
};

#[cfg(test)]
use ::{clock::Tick, types::phase0::consts::GENESIS_SLOT};

// TODO(Grandine Team): There is currently no way to persist payload statuses.
//                      We previously treated blocks loaded from the database as optimistic.
//                      Doing so is safe but produces misleading API responses for finalized blocks.
//                      We now store only valid blocks in the database.

// Some of the methods defined here may take a while to execute.
// Do not call them directly in `async` tasks. Use something like `tokio::task::spawn_blocking`.
impl<P, E, A, W> Controller<P, E, A, W>
where
    P: Preset,
    E: ExecutionEngine<P> + Clone + Send + Sync + 'static,
    A: UnboundedSink<AttestationVerifierMessage<P, W>>,
    W: Wait,
{
    #[must_use]
    pub fn slot(&self) -> Slot {
        self.store_snapshot().slot()
    }

    #[must_use]
    pub fn phase(&self) -> Phase {
        self.store_snapshot().phase()
    }

    #[must_use]
    pub fn justified_checkpoint(&self) -> Checkpoint {
        self.store_snapshot().justified_checkpoint()
    }

    #[must_use]
    pub fn finalized_epoch(&self) -> Epoch {
        self.store_snapshot().finalized_epoch()
    }

    #[must_use]
    pub fn finalized_root(&self) -> H256 {
        self.store_snapshot().finalized_root()
    }

    #[must_use]
    pub fn genesis_time(&self) -> UnixSeconds {
        let store = self.store_snapshot();
        store.last_finalized().state(&store).genesis_time()
    }

    #[must_use]
    pub fn anchor_block(&self) -> Arc<SignedBeaconBlock<P>> {
        self.store_snapshot().anchor().block.clone_arc()
    }

    /// Returns the post-state of the justified block.
    ///
    /// The returned state may be older than the target state of the justified checkpoint.
    /// It's not clear which of them `justified` refers to in the [Eth Beacon Node API].
    ///
    /// [Eth Beacon Node API]: https://ethereum.github.io/beacon-APIs/
    pub fn justified_state(&self) -> Result<WithStatus<Arc<BeaconState<P>>>> {
        let store = self.store_snapshot();

        // `rustfmt` formats the method chain below in a surprising and counterproductive way.
        // <https://github.com/rust-lang/rustfmt/issues/2961> describes a similar problem.
        // <https://github.com/rust-lang/rustfmt/issues/3514> proposes adding an option.
        // <https://github.com/rust-lang/rustfmt/pull/4886> implements the option.
        #[rustfmt::skip]
        let chain_link = store
            .justified_chain_link()
            .ok_or_else(|| Error::JustifiedBlockPruned {
                justified_checkpoint: store.justified_checkpoint(),
                finalized_checkpoint: store.finalized_checkpoint(),
            })?;

        Ok(WithStatus {
            value: chain_link.state(&store),
            optimistic: chain_link.is_optimistic(),
            finalized: store.is_slot_finalized(chain_link.slot()),
        })
    }

    #[must_use]
    pub fn last_finalized_block_root(&self) -> WithStatus<H256> {
        let store = self.store_snapshot();
        let chain_link = store.last_finalized();

        WithStatus {
            value: chain_link.block_root,
            optimistic: chain_link.is_optimistic(),
            finalized: true,
        }
    }

    #[must_use]
    pub fn last_finalized_block(&self) -> WithStatus<Arc<SignedBeaconBlock<P>>> {
        let store = self.store_snapshot();
        let chain_link = store.last_finalized();

        WithStatus {
            value: chain_link.block.clone_arc(),
            optimistic: chain_link.is_optimistic(),
            finalized: true,
        }
    }

    /// Returns the post-state of the finalized block.
    ///
    /// The returned state may be older than the target state of the finalized checkpoint.
    /// It's not clear which of them `finalized` refers to in the [Eth Beacon Node API].
    ///
    /// [Eth Beacon Node API]: https://ethereum.github.io/beacon-APIs/
    #[must_use]
    pub fn last_finalized_state(&self) -> WithStatus<Arc<BeaconState<P>>> {
        let store = self.store_snapshot();
        let chain_link = store.last_finalized();

        WithStatus {
            value: chain_link.state(&store),
            optimistic: chain_link.is_optimistic(),
            finalized: true,
        }
    }

    // TODO(Grandine Team): This will incorrectly return `None` for archived slots.
    #[must_use]
    pub fn finalized_block_root_before_or_at(&self, slot: Slot) -> Option<H256> {
        self.store_snapshot()
            .finalized_before_or_at(slot)
            .map(|chain_link| chain_link.block_root)
    }

    pub fn checkpoint_state(&self, checkpoint: Checkpoint) -> Result<Option<Arc<BeaconState<P>>>> {
        self.snapshot().checkpoint_state(checkpoint)
    }

    // The [Eth Beacon Node API specification] does not say if `GET /eth/v2/debug/beacon/heads`
    // should return non-viable forks. We return all of them.
    //
    // [Eth Beacon Node API specification]: https://ethereum.github.io/beacon-APIs/
    #[must_use]
    pub fn fork_tips(&self) -> Vec<ForkTip> {
        let store = self.store_snapshot();

        if store.unfinalized().is_empty() {
            return vec![(store.head(), store.head().is_optimistic()).into()];
        }

        store
            .unfinalized()
            .values()
            .filter_map(Segment::last_non_invalid_block)
            .map(|unfinalized_block| {
                (
                    &unfinalized_block.chain_link,
                    unfinalized_block.is_optimistic(),
                )
            })
            .map_into()
            .collect_vec()
    }

    #[must_use]
    pub fn fork_choice_context(&self) -> ForkChoiceContext {
        let store = self.store_snapshot();

        let fork_choice_nodes = store
            .unfinalized()
            .values()
            .flatten()
            .map(|unfinalized_block| {
                let chain_link = &unfinalized_block.chain_link;
                let state = chain_link.state(&store);

                ForkChoiceNode {
                    slot: chain_link.slot(),
                    block_root: chain_link.block_root,
                    parent_root: chain_link.block.message().parent_root(),
                    justified_epoch: state.current_justified_checkpoint().epoch,
                    finalized_epoch: state.finalized_checkpoint().epoch,
                    validity: chain_link.payload_status,
                    weight: unfinalized_block.attesting_balance,
                    execution_block_hash: chain_link.execution_block_hash().unwrap_or_default(),
                }
            })
            .collect();

        ForkChoiceContext {
            justified_checkpoint: store.justified_checkpoint(),
            finalized_checkpoint: store.finalized_checkpoint(),
            fork_choice_nodes,
        }
    }

    #[must_use]
    pub fn head(&self) -> WithStatus<ChainLink<P>> {
        let store = self.store_snapshot();
        let head = store.head();

        WithStatus {
            value: head.clone(),
            optimistic: head.is_optimistic(),
            finalized: store.is_slot_finalized(head.slot()),
        }
    }

    #[must_use]
    pub fn head_slot(&self) -> Slot {
        self.store_snapshot().head().slot()
    }

    #[must_use]
    pub fn head_block_root(&self) -> WithStatus<H256> {
        let store = self.store_snapshot();
        let head = store.head();

        WithStatus {
            value: head.block_root,
            optimistic: head.is_optimistic(),
            finalized: store.is_slot_finalized(head.slot()),
        }
    }

    #[must_use]
    pub fn head_block(&self) -> WithStatus<Arc<SignedBeaconBlock<P>>> {
        let store = self.store_snapshot();
        let head = store.head();

        WithStatus {
            value: head.block.clone_arc(),
            optimistic: head.is_optimistic(),
            finalized: store.is_slot_finalized(head.slot()),
        }
    }

    #[must_use]
    pub fn head_state(&self) -> WithStatus<Arc<BeaconState<P>>> {
        let store = self.store_snapshot();
        let head = store.head();

        WithStatus {
            value: head.state(&store),
            optimistic: head.is_optimistic(),
            finalized: store.is_slot_finalized(head.slot()),
        }
    }

    #[must_use]
    pub fn is_forward_synced(&self) -> bool {
        self.store_snapshot().is_forward_synced()
    }

    #[must_use]
    pub fn state_by_chain_link(&self, chain_link: &ChainLink<P>) -> Arc<BeaconState<P>> {
        chain_link.state(&self.store_snapshot())
    }

    pub fn state_at_slot(&self, slot: Slot) -> Result<Option<WithStatus<Arc<BeaconState<P>>>>> {
        self.snapshot().state_at_slot(slot)
    }

    pub fn state_before_or_at_slot(
        &self,
        block_root: H256,
        slot: Slot,
    ) -> Option<Arc<BeaconState<P>>> {
        self.store_snapshot()
            .state_before_or_at_slot(block_root, slot)
    }

    // TODO(Grandine Team): This will perform linear search on states still stored in memory.
    //                      It will also only search the canonical chain.
    //                      `Store` used to have an index mapping state roots to block roots.
    //                      Consider bringing that back.
    pub fn state_by_state_root(
        &self,
        state_root: H256,
    ) -> Result<Option<WithStatus<Arc<BeaconState<P>>>>> {
        let store = self.store_snapshot();

        if let Some(with_status) = store.state_by_state_root(state_root) {
            return Ok(Some(with_status));
        }

        if let Some(state) = self.storage().stored_state_by_state_root(state_root)? {
            let finalized = store.is_slot_finalized(state.slot());
            return Ok(Some(WithStatus::valid(state, finalized)));
        }

        Ok(None)
    }

    pub fn check_block_root(&self, block_root: H256) -> Result<Option<WithStatus<H256>>> {
        let store = self.store_snapshot();

        if let Some(chain_link) = store.chain_link(block_root) {
            return Ok(Some(WithStatus {
                value: block_root,
                optimistic: chain_link.is_optimistic(),
                finalized: store.is_slot_finalized(chain_link.slot()),
            }));
        }

        if self.storage().contains_finalized_block(block_root)? {
            return Ok(Some(WithStatus::valid_and_finalized(block_root)));
        }

        if self.storage().contains_unfinalized_block(block_root)? {
            return Ok(Some(WithStatus::valid_and_unfinalized(block_root)));
        }

        Ok(None)
    }

    pub fn block_by_root(
        &self,
        block_root: H256,
    ) -> Result<Option<WithStatus<Arc<SignedBeaconBlock<P>>>>> {
        if let Some(with_status) = self.store_snapshot().block(block_root) {
            return Ok(Some(with_status.cloned()));
        }

        if let Some(block) = self.storage().finalized_block_by_root(block_root)? {
            return Ok(Some(WithStatus::valid_and_finalized(block)));
        }

        if let Some(block) = self.storage().unfinalized_block_by_root(block_root)? {
            return Ok(Some(WithStatus::valid_and_unfinalized(block)));
        }

        Ok(None)
    }

    pub fn block_by_slot(&self, slot: Slot) -> Result<Option<WithStatus<BlockWithRoot<P>>>> {
        let store = self.store_snapshot();

        if let Some(chain_link) = store.chain_link_before_or_at(slot) {
            if chain_link.slot() == slot {
                let block = chain_link.block.clone_arc();
                let root = chain_link.block_root;

                return Ok(Some(WithStatus {
                    value: BlockWithRoot { block, root },
                    optimistic: chain_link.is_optimistic(),
                    finalized: store.is_slot_finalized(chain_link.slot()),
                }));
            }
        }

        if let Some((block, root)) = self.storage().finalized_block_by_slot(slot)? {
            let block_with_root = BlockWithRoot { block, root };
            return Ok(Some(WithStatus::valid_and_finalized(block_with_root)));
        }

        Ok(None)
    }

    pub fn block_root_by_slot(&self, slot: Slot) -> Result<Option<H256>> {
        self.storage()
            .block_root_by_slot_with_store(self.store_snapshot().as_ref(), slot)
    }

    pub fn blocks_by_range(&self, range: Range<Slot>) -> Result<Vec<BlockWithRoot<P>>> {
        self.snapshot().blocks_by_range(range)
    }

    pub fn blob_sidecars_by_ids(
        &self,
        blob_ids: impl IntoIterator<Item = BlobIdentifier> + Send,
    ) -> Result<Vec<Arc<BlobSidecar<P>>>> {
        let snapshot = self.snapshot();
        let storage = self.storage();

        let blob_sidecars = blob_ids
            .into_iter()
            .map(
                |blob_id| match snapshot.cached_blob_sidecar_by_id(blob_id) {
                    Some(blob_sidecar) => Ok(Some(blob_sidecar)),
                    None => storage.blob_sidecar_by_id(blob_id),
                },
            )
            .collect::<Result<Vec<_>>>()?
            .into_iter()
            .flatten()
            .collect_vec();

        Ok(blob_sidecars)
    }

    pub fn blob_sidecars_by_range(&self, range: Range<Slot>) -> Result<Vec<Arc<BlobSidecar<P>>>> {
        let canonical_chain_blocks = self.blocks_by_range(range)?;

        let blob_ids =
            canonical_chain_blocks
                .into_iter()
                .flat_map(|BlockWithRoot { block, root }| {
                    let block_kzg_commitment_indices = block
                        .message()
                        .body()
                        .post_deneb()
                        .map(|body| {
                            (0..)
                                .zip(body.blob_kzg_commitments())
                                .map(|(index, _)| index)
                                .collect_vec()
                        })
                        .unwrap_or_default();

                    block_kzg_commitment_indices
                        .into_iter()
                        .map(move |index| BlobIdentifier {
                            block_root: root,
                            index,
                        })
                });

        self.blob_sidecars_by_ids(blob_ids)
    }

    pub fn blocks_by_root(
        &self,
        block_roots: impl IntoIterator<Item = H256> + Send,
    ) -> Result<Vec<WithStatus<Arc<SignedBeaconBlock<P>>>>> {
        block_roots
            .into_iter()
            .map(|root| self.block_by_root(root))
            .filter_map(Result::transpose)
            .collect()
    }

    pub fn preprocessed_state_at_current_slot(&self) -> Result<Arc<BeaconState<P>>> {
<<<<<<< HEAD
        self.snapshot().preprocessed_state_at_current_slot()
=======
        let store = self.store_snapshot();
        let head = store.head();

        self.state_cache()
            .state_at_slot(&store, head.block_root, store.slot())
>>>>>>> 5e65b527
    }

    pub fn preprocessed_state_at_next_slot(&self) -> Result<Arc<BeaconState<P>>> {
        let store = self.store_snapshot();
        let head = store.head();

        self.state_cache()
            .state_at_slot(&store, head.block_root, store.slot() + 1)
    }

    // The `block_root` and `state` parameters are needed
    // to avoid a race condition in `Validator::slot_head`.
    pub fn preprocessed_state_post_block(
        &self,
        block_root: H256,
        slot: Slot,
    ) -> Result<Arc<BeaconState<P>>> {
        let store = self.store_snapshot();

        if let Some(state) = self
            .state_cache()
            .try_state_at_slot(&store, block_root, slot)?
        {
            return Ok(state);
        }

        if let Some(state) = self.storage().state_post_block(block_root)? {
            return self
                .state_cache()
                .process_slots(&store, state, block_root, slot);
        }

        bail!(Error::StateNotFound { block_root })
    }

    pub fn preprocessed_state_at_epoch(
        &self,
        requested_epoch: Epoch,
    ) -> Result<WithStatus<Arc<BeaconState<P>>>> {
        let store = self.store_snapshot();
        let store_epoch = store.current_epoch();

        ensure!(
            requested_epoch <= store_epoch + P::MIN_SEED_LOOKAHEAD,
            Error::EpochTooFarInTheFuture {
                requested_epoch,
                store_epoch,
            },
        );

        let head = store.head();
        let requested_slot = misc::compute_start_slot_at_epoch::<P>(requested_epoch);

        let state = self
            .state_cache()
            .state_at_slot(&store, head.block_root, requested_slot)
            .unwrap_or_else(|_| head.state(&store));

        Ok(WithStatus {
            value: state,
            optimistic: head.is_optimistic(),
            finalized: store.is_slot_finalized(head.slot()),
        })
    }

    pub fn dependent_root(&self, state: &BeaconState<P>, epoch: Epoch) -> Result<H256> {
        self.storage()
            .dependent_root(self.store_snapshot().as_ref(), state, epoch)
    }

    #[must_use]
    pub fn snapshot(&self) -> Snapshot<P> {
        Snapshot {
            store_snapshot: self.store_snapshot(),
            state_cache: self.state_cache().clone_arc(),
            storage: self.storage(),
        }
    }
}

#[cfg(test)]
impl<P, E, A, W> Controller<P, E, A, W>
where
    P: Preset,
    E: ExecutionEngine<P> + Clone + Send + Sync + 'static,
    A: UnboundedSink<AttestationVerifierMessage<P, W>>,
    W: Wait,
{
    #[must_use]
    pub fn tick(&self) -> Tick {
        self.store_snapshot().tick()
    }

    #[must_use]
    pub fn justified_epoch(&self) -> Epoch {
        self.store_snapshot().justified_epoch()
    }

    #[must_use]
    pub fn finalized_checkpoint(&self) -> Checkpoint {
        self.store_snapshot().finalized_checkpoint()
    }

    #[must_use]
    pub fn proposer_boost_root(&self) -> H256 {
        self.store_snapshot().proposer_boost_root()
    }

    #[must_use]
    pub fn genesis(&self) -> Option<ChainLink<P>> {
        self.store_snapshot()
            .finalized_before_or_at(GENESIS_SLOT)
            .cloned()
    }

    #[must_use]
    pub fn anchor_state(&self) -> Arc<BeaconState<P>> {
        let store = self.store_snapshot();
        store.anchor().state(&store)
    }

    #[must_use]
    pub fn attesting_balance(&self) -> Option<Gwei> {
        self.store_snapshot()
            .unfinalized_head()
            .map(|unfinalized_block| unfinalized_block.attesting_balance)
    }

    #[must_use]
    pub fn fork_count_viable(&self) -> usize {
        let store = self.store_snapshot();

        store
            .unfinalized()
            .values()
            .filter(|segment| store.is_segment_viable(segment))
            .count()
            .max(1)
    }

    #[must_use]
    pub fn fork_count_total(&self) -> usize {
        self.store_snapshot().unfinalized().len().max(1)
    }

    pub fn finalized_block_count(&self) -> Result<usize> {
        let in_database = self.storage().finalized_block_count()?;
        let overlap = usize::from(in_database > 0);
        let in_memory = self.store_snapshot().finalized().len();
        Ok(in_database - overlap + in_memory)
    }

    #[must_use]
    pub fn unfinalized_block_count_in_fork(&self) -> usize {
        self.store_snapshot()
            .canonical_chain_segments()
            .map(|(segment, position)| {
                let len = segment.len_up_to(position).get();
                let non_invalid_len = segment.non_invalid_len();
                len.min(non_invalid_len)
            })
            .sum()
    }

    #[must_use]
    pub fn unfinalized_block_count_total(&self) -> usize {
        self.store_snapshot()
            .unfinalized()
            .values()
            .map(Segment::non_invalid_len)
            .sum()
    }

    #[must_use]
    pub fn payload_status(&self, block_root: H256) -> Option<PayloadStatus> {
        self.store_snapshot()
            .chain_link(block_root)
            .map(|chain_link| chain_link.payload_status)
    }
}

#[derive(Serialize)]
pub struct ForkTip {
    root: H256,
    #[serde(with = "serde_utils::string_or_native")]
    slot: Slot,
    execution_optimistic: bool,
}

#[derive(Serialize)]
pub struct ForkChoiceContext {
    justified_checkpoint: Checkpoint,
    finalized_checkpoint: Checkpoint,
    fork_choice_nodes: Vec<ForkChoiceNode>,
}

#[derive(Serialize)]
struct ForkChoiceNode {
    #[serde(with = "serde_utils::string_or_native")]
    slot: Slot,
    block_root: H256,
    parent_root: H256,
    #[serde(with = "serde_utils::string_or_native")]
    justified_epoch: Epoch,
    #[serde(with = "serde_utils::string_or_native")]
    finalized_epoch: Epoch,
    #[serde(with = "serde_utils::string_or_native")]
    weight: Gwei,
    validity: PayloadStatus,
    // `execution_block_hash` is not nullable in the [Eth Beacon Node API].
    // [`protovis`] expects `execution_block_hash` to be 0x00…00 for pre-Merge blocks.
    //
    // [Eth Beacon Node API]: https://ethereum.github.io/beacon-APIs/#/Debug/getDebugForkChoice
    // [`protovis`]:          https://github.com/tbenr/protovis
    execution_block_hash: ExecutionBlockHash,
}

impl<P: Preset> From<(&ChainLink<P>, bool)> for ForkTip {
    fn from(chain_link_with_status: (&ChainLink<P>, bool)) -> Self {
        let (chain_link, execution_optimistic) = chain_link_with_status;

        Self {
            root: chain_link.block_root,
            slot: chain_link.slot(),
            execution_optimistic,
        }
    }
}

pub struct BlockWithRoot<P: Preset> {
    pub block: Arc<SignedBeaconBlock<P>>,
    pub root: H256,
}

/// A snapshot of the fork choice store that can also look up values in the database.
///
/// Note that the contents of the database are not snapshotted.
/// They may change between calls to methods of a single [`Snapshot`].
/// If database-level snapshotting turns out to be necessary we may have to go back to RocksDB. See:
/// - [`rocksdb::SnapshotWithThreadMode`][docs].
/// - [RocksDB wiki page about snapshots][wiki].
///
/// [docs]: https://docs.rs/rocksdb/0.18.0/rocksdb/struct.SnapshotWithThreadMode.html
/// [wiki]: https://github.com/facebook/rocksdb/wiki/Snapshot/e09da0053d05583919354cfaf834b8e8edd97be8
#[allow(clippy::struct_field_names)]
pub struct Snapshot<'storage, P: Preset> {
    // Use a `Guard` instead of an owned snapshot unlike in tasks based on the intuition that
    // `Snapshot`s will be less common than tasks.
    store_snapshot: Guard<Arc<Store<P>>>,
    state_cache: Arc<StateCacheProcessor<P>>,
    storage: &'storage Storage<P>,
}

impl<P: Preset> Snapshot<'_, P> {
    // TODO(Grandine Team): `Snapshot::nonempty_slots` only uses data stored in memory.
    //                      It's enough for builder circuit breaking, but that may change if we
    //                      redesign the fork choice store to keep less data in memory.
    // `nonempty_slots` has to be defined on `Snapshot` because the returned iterator borrows from
    // `Store`. Trying to define it on `Controller` causes `E0515`.
    pub fn nonempty_slots(&self, block_root: H256) -> impl Iterator<Item = Slot> + '_ {
        self.store_snapshot
            .chain_ending_with(block_root)
            .map(ChainLink::slot)
    }

    pub fn checkpoint_state(&self, checkpoint: Checkpoint) -> Result<Option<Arc<BeaconState<P>>>> {
        if let Some(state) = self.store_snapshot.checkpoint_state(checkpoint) {
            return Ok(Some(state.clone_arc()));
        }

        let Checkpoint { epoch, root } = checkpoint;
        let slot = misc::compute_start_slot_at_epoch::<P>(epoch);

        self.state_cache
            .try_state_at_slot(&self.store_snapshot, root, slot)
    }

    #[must_use]
    pub fn finalized_epoch(&self) -> Epoch {
        self.store_snapshot.finalized_epoch()
    }

    #[must_use]
    pub fn finalized_root(&self) -> H256 {
        self.store_snapshot.finalized_root()
    }

    #[must_use]
    pub fn head_slot(&self) -> Slot {
        self.store_snapshot.head().slot()
    }

    #[must_use]
    pub fn head_state(&self) -> Arc<BeaconState<P>> {
        self.store_snapshot.head().state(&self.store_snapshot)
    }

    /// Returns [`true`] if the fork choice store is optimistic as defined in the
    /// [Optimistic Sync specification].
    ///
    /// > Let a node be an *optimistic node* if its fork choice is in one of the following states:
    /// > 1. `is_optimistic(opt_store, head) is True`
    /// > 2. Blocks from every viable (with respect to FFG) branch have transitioned from
    /// > `NOT_VALIDATED` to `INVALIDATED` leaving the block tree without viable branches
    ///
    /// [Optimistic Sync specification]: https://github.com/ethereum/consensus-specs/blob/9839ed49346a85f95af4f8b0cb9c4d98b2308af8/sync/optimistic.md#helpers
    #[must_use]
    pub fn is_optimistic(&self) -> bool {
        let store = &self.store_snapshot;
        store.head().is_optimistic() || self.store_snapshot.is_poisoned()
    }

    #[must_use]
    pub fn is_forward_synced(&self) -> bool {
        self.store_snapshot.is_forward_synced()
    }

    #[must_use]
    pub fn safe_execution_payload_hash(&self) -> ExecutionBlockHash {
        self.store_snapshot.safe_execution_payload_hash()
    }

    #[must_use]
    pub fn finalized_execution_payload_hash(&self) -> ExecutionBlockHash {
        self.store_snapshot.finalized_execution_payload_hash()
    }

    #[must_use]
    pub fn prevalidate_verifier_aggregate_and_proof(
        &self,
        aggregate_and_proof: Arc<SignedAggregateAndProof<P>>,
        origin: AggregateAndProofOrigin<GossipId>,
    ) -> VerifyAggregateAndProofResult<P> {
        let result =
            self.store_snapshot
                .validate_aggregate_and_proof(aggregate_and_proof, &origin, true);

        VerifyAggregateAndProofResult { result, origin }
    }

    pub fn prevalidate_verifier_attestation(
        &self,
        attestation: AttestationItem<P, GossipId>,
    ) -> VerifyAttestationResult<P> {
        self.store_snapshot.validate_attestation(attestation, true)
    }

    // TODO(Grandine Team): If `slot` is empty, this advances the next most recent state to `slot`,
    //                      even if `slot` is later than the current fork choice slot. This was
    //                      originally done to match the behavior of Lighthouse API endpoints that the
    //                      Beacon Chain Explorer used at the time. Consider adding a check to prevent
    //                      this method for computing states for future slots. The Eth Beacon Node API
    //                      specification does not say if this is allowed.
    pub fn state_at_slot(&self, slot: Slot) -> Result<Option<WithStatus<Arc<BeaconState<P>>>>> {
        let store = &self.store_snapshot;

        if let Some(chain_link) = store.chain_link_before_or_at(slot) {
            let state = self
                .state_cache
                .state_at_slot(store, chain_link.block_root, slot)?;

            return Ok(Some(WithStatus {
                value: state,
                optimistic: chain_link.is_optimistic(),
                finalized: store.is_slot_finalized(slot),
            }));
        }

        if let Some(state) = self.storage.stored_state(slot)? {
            let finalized = store.is_slot_finalized(state.slot());
            return Ok(Some(WithStatus::valid(state, finalized)));
        };

        Ok(None)
    }

    pub fn preprocessed_state_at_current_slot(&self) -> Result<Arc<BeaconState<P>>> {
        let store = &self.store_snapshot;

        self.state_cache
            .state_at_slot(store.head().block_root, store.slot())
    }

    // This returns blocks ordered oldest to newest, as mandated for `BeaconBlocksByRange`.
    pub fn blocks_by_range(&self, range: Range<Slot>) -> Result<Vec<BlockWithRoot<P>>> {
        let Range { start, end } = range;

        let mut blocks = self
            .store_snapshot
            .canonical_chain()
            .skip_while(|chain_link| end <= chain_link.slot())
            .take_while(|chain_link| start <= chain_link.slot())
            .map(|chain_link| BlockWithRoot {
                block: chain_link.block.clone_arc(),
                root: chain_link.block_root,
            })
            .collect_vec();

        // Load missing blocks from storage.
        let storage_end_slot = match blocks.last() {
            Some(block_with_root) => block_with_root.block.message().slot(),
            None => end,
        };

        itertools::process_results(
            (start..storage_end_slot)
                .rev()
                .map(|slot| self.storage.finalized_block_by_slot(slot))
                .filter_map(Result::transpose),
            |options| {
                blocks.extend(options.map(|(block, root)| BlockWithRoot { block, root }));
            },
        )?;

        blocks.reverse();

        Ok(blocks)
    }

    #[must_use]
    pub(crate) fn cached_blob_sidecar_by_id(
        &self,
        blob_id: BlobIdentifier,
    ) -> Option<Arc<BlobSidecar<P>>> {
        self.store_snapshot.cached_blob_sidecar_by_id(blob_id)
    }
}

#[derive(Debug, Error)]
enum Error {
    #[error(
        "epoch is too far in the future \
         (requested_epoch: {requested_epoch}, store_epoch: {store_epoch})"
    )]
    EpochTooFarInTheFuture {
        requested_epoch: Epoch,
        store_epoch: Epoch,
    },
    #[error(
        "justified block is pruned \
         (justified_checkpoint: {justified_checkpoint:?}, \
          finalized_checkpoint: {finalized_checkpoint:?})"
    )]
    JustifiedBlockPruned {
        justified_checkpoint: Checkpoint,
        finalized_checkpoint: Checkpoint,
    },
    #[error("state not found in fork choice store: {block_root:?}")]
    StateNotFound { block_root: H256 },
}<|MERGE_RESOLUTION|>--- conflicted
+++ resolved
@@ -14,17 +14,12 @@
 use std_ext::ArcExt;
 use thiserror::Error;
 use types::{
-    combined::{Attestation, BeaconState, SignedAggregateAndProof, SignedBeaconBlock},
+    combined::{BeaconState, SignedAggregateAndProof, SignedBeaconBlock},
     deneb::containers::{BlobIdentifier, BlobSidecar},
     nonstandard::{PayloadStatus, Phase, WithStatus},
     phase0::{
-<<<<<<< HEAD
         containers::Checkpoint,
-        primitives::{Epoch, ExecutionBlockHash, Gwei, Slot, SubnetId, UnixSeconds, H256},
-=======
-        containers::{Checkpoint, SignedAggregateAndProof},
         primitives::{Epoch, ExecutionBlockHash, Gwei, Slot, UnixSeconds, H256},
->>>>>>> 5e65b527
     },
     preset::Preset,
     traits::{BeaconState as _, SignedBeaconBlock as _},
@@ -469,15 +464,11 @@
     }
 
     pub fn preprocessed_state_at_current_slot(&self) -> Result<Arc<BeaconState<P>>> {
-<<<<<<< HEAD
-        self.snapshot().preprocessed_state_at_current_slot()
-=======
         let store = self.store_snapshot();
         let head = store.head();
 
         self.state_cache()
             .state_at_slot(&store, head.block_root, store.slot())
->>>>>>> 5e65b527
     }
 
     pub fn preprocessed_state_at_next_slot(&self) -> Result<Arc<BeaconState<P>>> {
@@ -852,13 +843,6 @@
         };
 
         Ok(None)
-    }
-
-    pub fn preprocessed_state_at_current_slot(&self) -> Result<Arc<BeaconState<P>>> {
-        let store = &self.store_snapshot;
-
-        self.state_cache
-            .state_at_slot(store.head().block_root, store.slot())
     }
 
     // This returns blocks ordered oldest to newest, as mandated for `BeaconBlocksByRange`.
