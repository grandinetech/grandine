// `Mutator::run` is executed in a background thread and performs all mutations on a uniquely owned
// copy of `Store` as an alternative to locking.
//
// Some of the earlier designs used `RwLock`s, but they caused all sorts of trouble. Switching from
// a read lock to a write lock must be done carefully to not introduce deadlocks or race conditions.
// `parking_lot` implements upgradable `RwLock`s, but they deadlock when 2 threads try to upgrade
// simultaneously (the other option would be to make one of them successfully lock, but no one seems
// to have proposed that).
//
// There is a number of alternate designs possible. This is just the first one that worked and
// fulfilled our requirements (see the comment in the `controller` module).
//
// The mutator's workload could be reduced by moving the handling of ignored and rejected objects to
// tasks as well, but that would complicate code and would most likely not improve performance much
// (in fact, the opposite may be true because `p2p_tx` would have to be cloned for each task).

use std::{
    collections::{BTreeMap, HashMap},
    sync::{
        mpsc::{Receiver, Sender},
        Arc,
    },
    thread::Builder,
    time::Instant,
};

use anyhow::{anyhow, Result};
use arc_swap::ArcSwap;
use clock::{Tick, TickKind};
use drain_filter_polyfill::VecExt as _;
use eth2_libp2p::GossipId;
use execution_engine::{ExecutionEngine, PayloadStatusV1};
use fork_choice_store::{
    AggregateAndProofAction, ApplyBlockChanges, ApplyTickChanges, AttestationAction,
    AttestationItem, AttestationOrigin, AttestationValidationError, AttesterSlashingOrigin,
    BlobSidecarAction, BlobSidecarOrigin, BlockAction, BlockOrigin, ChainLink, PayloadAction,
    StateCacheProcessor, Store, ValidAttestation,
};
use futures::channel::{mpsc::Sender as MultiSender, oneshot::Sender as OneshotSender};
use helper_functions::{accessors, misc, predicates, verifier::NullVerifier};
use itertools::{Either, Itertools as _};
use log::{debug, error, info, warn};
use num_traits::identities::Zero as _;
use prometheus_metrics::Metrics;
use ssz::SszHash as _;
use std_ext::ArcExt as _;
use types::{
    combined::{BeaconState, ExecutionPayloadParams, SignedBeaconBlock},
    deneb::containers::{BlobIdentifier, BlobSidecar},
    nonstandard::{RelativeEpoch, ValidationOutcome},
    phase0::{
        containers::Checkpoint,
        primitives::{ExecutionBlockHash, Slot, ValidatorIndex, H256},
    },
    preset::Preset,
    traits::{BeaconState as _, SignedBeaconBlock as _},
};

use crate::{
    block_processor::BlockProcessor,
    messages::{
        AttestationVerifierMessage, MutatorMessage, P2pMessage, PoolMessage, SubnetMessage,
        SyncMessage, ValidatorMessage,
    },
    misc::{
        Delayed, MutatorRejectionReason, PendingAggregateAndProof, PendingAttestation,
        PendingBlobSidecar, PendingBlock, PendingChainLink, VerifyAggregateAndProofResult,
        VerifyAttestationResult, WaitingForCheckpointState,
    },
    storage::Storage,
    tasks::{
        AttestationTask, BlobSidecarTask, BlockAttestationsTask, BlockTask, CheckpointStateTask,
        PersistBlobSidecarsTask, PreprocessStateTask,
    },
    thread_pool::{Spawn, ThreadPool},
    unbounded_sink::UnboundedSink,
    wait::Wait,
    ApiMessage, BlockEvent, ChainReorgEvent, FinalizedCheckpointEvent, HeadEvent,
};

#[allow(clippy::struct_field_names)]
pub struct Mutator<P: Preset, E, W, AS, TS, PS, LS, NS, SS, VS> {
    store: Arc<Store<P>>,
    store_snapshot: Arc<ArcSwap<Store<P>>>,
    state_cache: Arc<StateCacheProcessor<P>>,
    block_processor: Arc<BlockProcessor<P>>,
    execution_engine: E,
    delayed_until_blobs: HashMap<H256, PendingBlock<P>>,
    delayed_until_block: HashMap<H256, Delayed<P>>,
    // We previously ignored objects that would have to be delayed more than one slot. This was
    // based on the assumption that one slot is enough to account for clock differences between
    // nodes. However, this meant that if the application lagged enough to miss multiple slot
    // updates (not necessarily by its own fault), the fork choice store would start ignoring blocks
    // and make the application stop syncing.
    delayed_until_slot: BTreeMap<Slot, Delayed<P>>,
    // `Mutator.delayed_until_payload` is needed mainly to run optimistic sync test cases, but the
    // problem it solves can occur in normal operation as well. The execution layer may finish
    // validating the payload before the fork choice store processes the block containing it.
    delayed_until_payload: HashMap<ExecutionBlockHash, Vec<(PayloadStatusV1, Slot)>>,
    // The specification doesn't explicitly state it, but `Store.checkpoint_states` is effectively a
    // cache, as its contents can be recomputed at any time using data from other fields.
    //
    // Advancing a `BeaconState` through slots for each attestation independently results in a
    // massive slowdown. A naive implementation (one that matches `consensus-specs` exactly) could
    // avoid this by processing attestations sequentially and mutating `Store.checkpoint_states`
    // after each one. We cannot do this because we want to process attestations in parallel.
    // We previously solved this for attestations in blocks by extracting their targets and lazily
    // computing the checkpoint state for each target. Individual attestations received in quick
    // succession would still perform slot processing independently.
    waiting_for_checkpoint_states: HashMap<Checkpoint, WaitingForCheckpointState<P>>,
    storage: Arc<Storage<P>>,
    thread_pool: ThreadPool<P, E, W>,
    metrics: Option<Arc<Metrics>>,
    mutator_tx: Sender<MutatorMessage<P, W>>,
    mutator_rx: Receiver<MutatorMessage<P, W>>,
    api_tx: AS,
    attestation_verifier_tx: TS,
    p2p_tx: PS,
    pool_tx: LS,
    subnet_tx: NS,
    sync_tx: SS,
    validator_tx: VS,
}

impl<P, E, W, AS, TS, PS, LS, NS, SS, VS> Mutator<P, E, W, AS, TS, PS, LS, NS, SS, VS>
where
    P: Preset,
    E: ExecutionEngine<P> + Clone + Send + Sync + 'static,
    W: Wait,
    AS: UnboundedSink<ApiMessage<P>>,
    TS: UnboundedSink<AttestationVerifierMessage<P, W>>,
    PS: UnboundedSink<P2pMessage<P>>,
    LS: UnboundedSink<PoolMessage>,
    NS: UnboundedSink<SubnetMessage<W>>,
    SS: UnboundedSink<SyncMessage<P>>,
    VS: UnboundedSink<ValidatorMessage<P, W>>,
{
    #[allow(clippy::too_many_arguments)]
    pub fn new(
        store_snapshot: Arc<ArcSwap<Store<P>>>,
        state_cache: Arc<StateCacheProcessor<P>>,
        block_processor: Arc<BlockProcessor<P>>,
        execution_engine: E,
        storage: Arc<Storage<P>>,
        thread_pool: ThreadPool<P, E, W>,
        metrics: Option<Arc<Metrics>>,
        mutator_tx: Sender<MutatorMessage<P, W>>,
        mutator_rx: Receiver<MutatorMessage<P, W>>,
        api_tx: AS,
        attestation_verifier_tx: TS,
        p2p_tx: PS,
        pool_tx: LS,
        subnet_tx: NS,
        sync_tx: SS,
        validator_tx: VS,
    ) -> Self {
        Self {
            store: store_snapshot.load_full(),
            store_snapshot,
            state_cache,
            block_processor,
            execution_engine,
            delayed_until_blobs: HashMap::new(),
            delayed_until_block: HashMap::new(),
            delayed_until_slot: BTreeMap::new(),
            delayed_until_payload: HashMap::new(),
            waiting_for_checkpoint_states: HashMap::new(),
            storage,
            thread_pool,
            metrics,
            mutator_tx,
            mutator_rx,
            api_tx,
            attestation_verifier_tx,
            p2p_tx,
            pool_tx,
            subnet_tx,
            sync_tx,
            validator_tx,
        }
    }

    pub fn run(&mut self) -> Result<()> {
        loop {
            match self
                .mutator_rx
                .recv()
                .expect("sender in Controller is not dropped until mutator thread exits")
            {
                MutatorMessage::Tick { wait_group, tick } => self.handle_tick(&wait_group, tick)?,
                MutatorMessage::Block {
                    wait_group,
                    result,
                    origin,
                    submission_time,
                    rejected_block_root,
                } => self.handle_block(
                    wait_group,
                    result,
                    origin,
                    submission_time,
                    rejected_block_root,
                )?,
                MutatorMessage::AggregateAndProof { wait_group, result } => {
                    self.handle_aggregate_and_proof(&wait_group, result)?
                }
                MutatorMessage::AggregateAndProofBatch {
                    wait_group,
                    results,
                } => self.handle_aggregate_and_proof_batch(&wait_group, results)?,
                MutatorMessage::Attestation { wait_group, result } => {
                    self.handle_attestation(&wait_group, result)?
                }
                MutatorMessage::AttestationBatch {
                    wait_group,
                    results,
                } => self.handle_attestation_batch(&wait_group, results)?,
                MutatorMessage::BlockAttestations {
                    wait_group,
                    results,
                } => self.handle_block_attestations(&wait_group, results)?,
                MutatorMessage::AttesterSlashing {
                    wait_group,
                    result,
                    origin,
                } => self.handle_attester_slashing(&wait_group, result, origin)?,
                MutatorMessage::BlobSidecar {
                    wait_group,
                    result,
                    block_seen,
                    origin,
                    submission_time,
                } => self.handle_blob_sidecar(
                    wait_group,
                    result,
                    block_seen,
                    origin,
                    submission_time,
                ),
                MutatorMessage::CheckpointState {
                    wait_group,
                    checkpoint,
                    checkpoint_state,
                } => self.handle_checkpoint_state(&wait_group, checkpoint, checkpoint_state)?,
                MutatorMessage::FinishedPersistingBlobSidecars {
                    wait_group,
                    persisted_blob_ids,
                } => {
                    self.handle_finish_persisting_blob_sidecars(wait_group, persisted_blob_ids);
                }
                MutatorMessage::PreprocessedBeaconState { state } => {
                    self.prepare_execution_payload_for_next_slot(&state);
                }
                MutatorMessage::NotifiedForkChoiceUpdate {
                    wait_group,
                    payload_status,
                } => self.handle_notified_forkchoice_update_result(&wait_group, &payload_status),
                MutatorMessage::NotifiedNewPayload {
                    wait_group,
                    execution_block_hash,
                    payload_status,
                } => self.handle_notified_new_payload(
                    &wait_group,
                    execution_block_hash,
                    payload_status,
                ),
                MutatorMessage::Stop { save_to_storage } => {
                    break self.handle_stop(save_to_storage);
                }
            }
        }
    }

    pub fn process_unfinalized_blocks(
        &mut self,
        mut blocks: impl DoubleEndedIterator<Item = Result<Arc<SignedBeaconBlock<P>>>>,
    ) -> Result<()> {
        let wait_group = W::default();

        let Some(last_block) = blocks.next_back().transpose()? else {
            return Ok(());
        };

        let head_slot = self
            .storage
            .checkpoint_state_slot()?
            .unwrap_or_else(|| last_block.message().slot());

        self.handle_tick(&wait_group, Tick::start_of_slot(head_slot))?;

        for result in blocks.chain(core::iter::once(Ok(last_block))) {
            let block = result?;
            let origin = BlockOrigin::Persisted;
            let submission_time = Instant::now();

            // There is no point in spawning `BlockTask`s to validate persisted blocks.
            // State transitions within a single fork must be performed sequentially.
            // Other validations may be performed in parallel, but they take very little time.
            let result = self.block_processor.validate_block(
                &self.store,
                &block,
                origin.state_root_policy(),
                &self.execution_engine,
                NullVerifier,
            );

            let rejected_block_root = result.is_err().then(|| block.message().hash_tree_root());

            self.handle_block(
                wait_group.clone(),
                result,
                origin,
                submission_time,
                rejected_block_root,
            )?;
        }

        Ok(())
    }

    fn handle_tick(&mut self, wait_group: &W, tick: Tick) -> Result<()> {
        if tick.epoch::<P>() > self.store.current_epoch() {
            let checkpoint = self.store.unrealized_justified_checkpoint();

            if !self.store.contains_checkpoint_state(checkpoint) {
                debug!(
                    "tick waiting for checkpoint state \
                     (tick: {tick:?}, checkpoint: {checkpoint:?})",
                );

                let waiting = self
                    .waiting_for_checkpoint_states
                    .entry(checkpoint)
                    .or_default();

                let new = waiting.is_empty();

                waiting.ticks.push(tick);

                if new {
                    self.spawn_checkpoint_state_task(wait_group.clone(), checkpoint);
                }

                return Ok(());
            }
        }

        // Query the execution engine for the current status of the head
        // if it is still optimistic 1 second before the next interval.
        if tick.is_end_of_interval() {
            let head = self.store.head();

            if head.is_optimistic() {
                if let Some(execution_payload) = head.block.as_ref().clone().execution_payload() {
                    let mut params = None;

                    if let Some(body) = head.block.message().body().post_deneb() {
                        let versioned_hashes = body
                            .blob_kzg_commitments()
                            .iter()
                            .copied()
                            .map(misc::kzg_commitment_to_versioned_hash)
                            .collect();

                        params = Some(ExecutionPayloadParams::Deneb {
                            versioned_hashes,
                            parent_beacon_block_root: head.block.message().parent_root(),
                        });
                    }

                    self.execution_engine.notify_new_payload(
                        head.block_root,
                        execution_payload,
                        params,
                        None,
                    )?;
                }
            }
        }

        let Some(changes) = self.store_mut().apply_tick(tick)? else {
            return Ok(());
        };

        if changes.is_finalized_checkpoint_updated() {
            self.archive_finalized(wait_group)?;
            self.prune_delayed_until_payload();
        }

        self.update_store_snapshot();

        ValidatorMessage::Tick(wait_group.clone(), tick).send(&self.validator_tx);
        PoolMessage::Tick(tick).send(&self.pool_tx);

        if changes.is_slot_updated() {
            let slot = tick.slot;

            debug!("retrying objects delayed until slot {slot}");

            for delayed in self.take_delayed_until_slot(slot) {
                self.retry_delayed(delayed, wait_group);
            }

            PoolMessage::Slot(slot).send(&self.pool_tx);
            P2pMessage::Slot(slot).send(&self.p2p_tx);
            SubnetMessage::Slot(wait_group.clone(), slot).send(&self.subnet_tx);

            self.track_collection_metrics();
        }

        if changes.is_finalized_checkpoint_updated() {
            self.notify_about_finalized_checkpoint();
        }

        if let ApplyTickChanges::Reorganized { old_head, .. } = changes {
            self.notify_about_reorganization(wait_group.clone(), &old_head);
            self.spawn_preprocess_head_state_for_next_slot_task();
        } else if self.store.tick().kind == TickKind::Attest {
            self.spawn_preprocess_head_state_for_next_slot_task();
        }

        if tick.kind == TickKind::AttestFourth
            && self.store.is_forward_synced()
            && misc::slots_since_epoch_start::<P>(tick.slot) == 0
        {
            self.prune_old_blob_sidecars()?;
        }

        if self.store.is_forward_synced() && misc::slots_since_epoch_start::<P>(tick.slot) == 0 {
            if tick.kind == TickKind::AttestFourth {
                self.prune_old_blob_sidecars()?;
            }

            if let Some(metrics) = self.metrics.as_ref() {
                Self::track_epoch_transition_metrics(
                    &self.store.head().state(&self.store),
                    metrics,
                );
            }
        }

        Ok(())
    }

    #[allow(clippy::too_many_lines)]
    fn handle_block(
        &mut self,
        wait_group: W,
        result: Result<BlockAction<P>>,
        origin: BlockOrigin,
        submission_time: Instant,
        rejected_block_root: Option<H256>,
    ) -> Result<()> {
        match result {
            Ok(BlockAction::Accept(chain_link, attester_slashing_results)) => {
                let pending_chain_link = PendingChainLink {
                    chain_link,
                    attester_slashing_results,
                    origin,
                    submission_time,
                };

                self.accept_block(&wait_group, pending_chain_link)?;
            }
            Ok(BlockAction::Ignore) => {
                let (gossip_id, sender) = origin.split();

                if let Some(gossip_id) = gossip_id {
                    P2pMessage::Ignore(gossip_id).send(&self.p2p_tx);
                }

                reply_block_validation_result_to_http_api(sender, Ok(ValidationOutcome::Ignore));
            }
            Ok(BlockAction::DelayUntilBlobs(block)) => {
                let slot = block.message().slot();
                let block_root = block.message().hash_tree_root();

                let pending_block = PendingBlock {
                    block,
                    origin,
                    submission_time,
                };

                let missing_blob_indices =
                    self.store.indices_of_missing_blobs(&pending_block.block);

                if missing_blob_indices.is_empty() {
                    self.retry_block(wait_group, pending_block);
                } else {
                    debug!("block delayed until blobs: {pending_block:?}");

                    if let Some(gossip_id) = pending_block.origin.gossip_id() {
                        P2pMessage::Accept(gossip_id).send(&self.p2p_tx);
                    }

                    let blob_ids = missing_blob_indices
                        .into_iter()
                        .map(|index| BlobIdentifier { block_root, index })
                        .collect_vec();

                    let peer_id = pending_block.origin.peer_id();

                    P2pMessage::BlobsNeeded(blob_ids, slot, peer_id).send(&self.p2p_tx);

                    self.delay_block_until_blobs(block_root, pending_block);
                }
            }
            Ok(BlockAction::DelayUntilParent(block)) => {
                let parent_root = block.message().parent_root();

                let pending_block = PendingBlock {
                    block,
                    origin,
                    submission_time,
                };

                if self.store.contains_block(parent_root) {
                    self.retry_block(wait_group, pending_block);
                } else {
                    debug!("block delayed until parent: {pending_block:?}");

                    let peer_id = pending_block.origin.peer_id();

                    P2pMessage::BlockNeeded(parent_root, peer_id).send(&self.p2p_tx);

                    self.delay_block_until_parent(pending_block);
                }
            }
            Ok(BlockAction::DelayUntilSlot(block)) => {
                let slot = block.message().slot();

                let pending_block = PendingBlock {
                    block,
                    origin,
                    submission_time,
                };

                if slot <= self.store.slot() {
                    self.retry_block(wait_group, pending_block);
                } else {
                    debug!("block delayed until slot: {pending_block:?}");

                    self.delay_block_until_slot(pending_block);
                }
            }
            Ok(BlockAction::WaitForJustifiedState(
                chain_link,
                attester_slashing_results,
                checkpoint,
            )) => {
                let pending_chain_link = PendingChainLink {
                    chain_link,
                    attester_slashing_results,
                    origin,
                    submission_time,
                };

                if self.store.contains_checkpoint_state(checkpoint) {
                    self.accept_block(&wait_group, pending_chain_link)?;
                } else {
                    debug!(
                        "block waiting for checkpoint state \
                         (block_root: {:?}, block: {:?}, checkpoint: {checkpoint:?})",
                        pending_chain_link.chain_link.block_root,
                        pending_chain_link.chain_link.block,
                    );

                    let waiting = self
                        .waiting_for_checkpoint_states
                        .entry(checkpoint)
                        .or_default();

                    let new = waiting.is_empty();

                    waiting.chain_links.push(pending_chain_link);

                    if new {
                        self.spawn_checkpoint_state_task(wait_group, checkpoint);
                    }
                }
            }
            Err(error) => {
                warn!("block rejected (error: {error}, origin: {origin:?})");

                let (gossip_id, sender) = origin.split();

                if let Some(gossip_id) = gossip_id {
                    P2pMessage::Reject(gossip_id, MutatorRejectionReason::InvalidBlock)
                        .send(&self.p2p_tx);
                }

                if let Some(block_root) = rejected_block_root {
                    self.store_mut().register_rejected_block(block_root);
                    self.update_store_snapshot();
                }

                reply_block_validation_result_to_http_api(sender, Err(error));
            }
        }

        Ok(())
    }

    #[allow(clippy::too_many_lines)]
    fn handle_aggregate_and_proof(
        &mut self,
        wait_group: &W,
        verify_result: VerifyAggregateAndProofResult<P>,
    ) -> Result<()> {
        let VerifyAggregateAndProofResult { result, origin } = verify_result;

        match result {
            Ok(AggregateAndProofAction::Accept {
                aggregate_and_proof,
                attesting_indices,
                is_superset,
            }) => {
                if let Some(metrics) = self.metrics.as_ref() {
                    metrics.register_mutator_aggregate_and_proof(&["accepted"]);
                }

                debug!(
                    "aggregate and proof accepted \
                     (aggregate_and_proof: {aggregate_and_proof:?}, origin: {origin:?})",
                );

                if origin.send_to_validator() {
                    let attestation = Arc::new(aggregate_and_proof.message().aggregate());

                    ValidatorMessage::ValidAttestation(wait_group.clone(), attestation)
                        .send(&self.validator_tx);
                }

                let (gossip_id, sender) = origin.split();

                if let Some(gossip_id) = gossip_id {
                    if is_superset {
                        P2pMessage::Accept(gossip_id).send(&self.p2p_tx);
                    } else {
                        P2pMessage::Ignore(gossip_id).send(&self.p2p_tx);
                    }
                }

                reply_to_http_api(sender, Ok(ValidationOutcome::Accept));

                let valid_attestation = ValidAttestation {
                    data: aggregate_and_proof.message().aggregate().data(),
                    attesting_indices,
                    is_from_block: false,
                };

                let old_head = self.store_mut().apply_attestation(valid_attestation)?;

                self.update_store_snapshot();

                if let Some(old_head) = old_head {
                    self.notify_about_reorganization(wait_group.clone(), &old_head);
                    self.spawn_preprocess_head_state_for_next_slot_task();
                }
            }
            Ok(AggregateAndProofAction::Ignore) => {
                if let Some(metrics) = self.metrics.as_ref() {
                    metrics.register_mutator_aggregate_and_proof(&["ignored"]);
                }

                let (gossip_id, sender) = origin.split();

                if let Some(gossip_id) = gossip_id {
                    P2pMessage::Ignore(gossip_id).send(&self.p2p_tx);
                }

                reply_to_http_api(sender, Ok(ValidationOutcome::Ignore));
            }
            Ok(AggregateAndProofAction::DelayUntilBlock(aggregate_and_proof, block_root)) => {
                if let Some(metrics) = self.metrics.as_ref() {
                    metrics.register_mutator_aggregate_and_proof(&["delayed_until_block"]);
                }

                let pending_aggregate_and_proof = PendingAggregateAndProof {
                    aggregate_and_proof,
                    origin,
                };

                self.delay_aggregate_and_proof_until_block(
                    wait_group,
                    pending_aggregate_and_proof,
                    block_root,
                );
            }
            Ok(AggregateAndProofAction::DelayUntilSlot(aggregate_and_proof)) => {
                if let Some(metrics) = self.metrics.as_ref() {
                    metrics.register_mutator_aggregate_and_proof(&["delayed_until_slot"]);
                }

                let pending_aggregate_and_proof = PendingAggregateAndProof {
                    aggregate_and_proof,
                    origin,
                };

                self.delay_aggregate_and_proof_until_slot(wait_group, pending_aggregate_and_proof);
            }
            Ok(AggregateAndProofAction::WaitForTargetState(aggregate_and_proof)) => {
                if let Some(metrics) = self.metrics.as_ref() {
                    metrics.register_mutator_aggregate_and_proof(&["delayed_until_state"]);
                }

                let checkpoint = aggregate_and_proof.message().aggregate().data().target;

                let pending_aggregate_and_proof = PendingAggregateAndProof {
                    aggregate_and_proof,
                    origin,
                };

                if self.store.contains_checkpoint_state(checkpoint) {
                    self.retry_aggregate_and_proof(wait_group.clone(), pending_aggregate_and_proof);
                } else {
                    let waiting = self
                        .waiting_for_checkpoint_states
                        .entry(checkpoint)
                        .or_default();

                    let new = waiting.is_empty();

                    waiting.aggregates.push(pending_aggregate_and_proof);

                    if new {
                        self.spawn_checkpoint_state_task(wait_group.clone(), checkpoint);
                    }
                }
            }
            Err(error) => {
                if let Some(metrics) = self.metrics.as_ref() {
                    metrics.register_mutator_aggregate_and_proof(&["rejected"]);
                }

                warn!("aggregate and proof rejected (error: {error}, origin: {origin:?})");

                let (gossip_id, sender) = origin.split();

                if let Some(gossip_id) = gossip_id {
                    P2pMessage::Reject(gossip_id, MutatorRejectionReason::InvalidAggregateAndProof)
                        .send(&self.p2p_tx);
                }

                reply_to_http_api(sender, Err(error));
            }
        }

        Ok(())
    }

    fn handle_aggregate_and_proof_batch(
        &mut self,
        wait_group: &W,
        results: Vec<VerifyAggregateAndProofResult<P>>,
    ) -> Result<()> {
        for result in results {
            self.handle_aggregate_and_proof(wait_group, result)?;
        }

        Ok(())
    }

    #[allow(clippy::too_many_lines)]
    fn handle_attestation(
        &mut self,
        wait_group: &W,
        result: VerifyAttestationResult<P>,
    ) -> Result<()> {
        match result {
            Ok(AttestationAction::Accept {
                attestation,
                attesting_indices,
            }) => {
                if let Some(metrics) = self.metrics.as_ref() {
                    metrics.register_mutator_attestation(&["accepted"]);
                }

                debug!("attestation accepted (attestation: {attestation:?})");

                if attestation.origin.should_generate_event() {
                    ApiMessage::AttestationEvent(attestation.item.clone_arc()).send(&self.api_tx);
                }

                if attestation.origin.send_to_validator() {
                    let attestation = attestation.item.clone_arc();

                    ValidatorMessage::ValidAttestation(wait_group.clone(), attestation)
                        .send(&self.validator_tx);
                }

                let is_from_block = attestation.origin.is_from_block();

                let AttestationItem {
                    item: attestation,
                    origin,
                    ..
                } = attestation;

                let (gossip_id, sender) = origin.split();

                if let Some(gossip_id) = gossip_id {
                    P2pMessage::Accept(gossip_id).send(&self.p2p_tx);
                }

                reply_to_http_api(sender, Ok(ValidationOutcome::Accept));

                let valid_attestation = ValidAttestation {
                    data: attestation.data(),
                    attesting_indices,
                    is_from_block,
                };

                let old_head = self.store_mut().apply_attestation(valid_attestation)?;

                self.update_store_snapshot();

                if let Some(old_head) = old_head {
                    self.notify_about_reorganization(wait_group.clone(), &old_head);
                    self.spawn_preprocess_head_state_for_next_slot_task();
                }
            }
            Ok(AttestationAction::Ignore(attestation)) => {
                if let Some(metrics) = self.metrics.as_ref() {
                    metrics.register_mutator_attestation(&["ignored"]);
                }

                let (gossip_id, sender) = attestation.origin.split();

                if let Some(gossip_id) = gossip_id {
                    P2pMessage::Ignore(gossip_id).send(&self.p2p_tx);
                }

                reply_to_http_api(sender, Ok(ValidationOutcome::Ignore));
            }
            Ok(AttestationAction::DelayUntilBlock(attestation, block_root)) => {
                if let Some(metrics) = self.metrics.as_ref() {
                    metrics.register_mutator_attestation(&["delayed_until_block"]);
                }

                self.delay_attestation_until_block(wait_group, attestation, block_root);
            }
            Ok(AttestationAction::DelayUntilSlot(attestation)) => {
                if let Some(metrics) = self.metrics.as_ref() {
                    metrics.register_mutator_attestation(&["delayed_until_slot"]);
                }

                self.delay_attestation_until_slot(wait_group, attestation);
            }
            Ok(AttestationAction::WaitForTargetState(attestation)) => {
                if let Some(metrics) = self.metrics.as_ref() {
                    metrics.register_mutator_attestation(&["delayed_until_state"]);
                }

                let checkpoint = attestation.data().target;
<<<<<<< HEAD

                let pending_attestation = PendingAttestation {
                    attestation,
                    origin,
                };
=======
>>>>>>> 5e65b527

                if self.store.contains_checkpoint_state(checkpoint) {
                    self.retry_attestation(wait_group.clone(), attestation);
                } else {
                    let waiting = self
                        .waiting_for_checkpoint_states
                        .entry(checkpoint)
                        .or_default();

                    let new = waiting.is_empty();

                    waiting.attestations.push(attestation);

                    if new {
                        self.spawn_checkpoint_state_task(wait_group.clone(), checkpoint);
                    }
                }
            }
            Err(error) => {
                if let Some(metrics) = self.metrics.as_ref() {
                    metrics.register_mutator_attestation(&["rejected"]);
                }

                let source = error.to_string();
                warn!("attestation rejected (error: {error:?})",);

                let attestation = error.attestation();
                let (gossip_id, sender) = attestation.origin.split();

                if let Some(gossip_id) = gossip_id {
                    P2pMessage::Reject(gossip_id, MutatorRejectionReason::InvalidAttestation)
                        .send(&self.p2p_tx);
                }

                reply_to_http_api(sender, Err(anyhow!(source)));
            }
        }

        Ok(())
    }

    fn handle_attestation_batch(
        &mut self,
        wait_group: &W,
        results: Vec<VerifyAttestationResult<P>>,
    ) -> Result<()> {
        for result in results {
            self.handle_attestation(wait_group, result)?;
        }

        Ok(())
    }

    fn handle_block_attestations(
        &mut self,
        wait_group: &W,
        results: Vec<
            Result<AttestationAction<P, GossipId>, AttestationValidationError<P, GossipId>>,
        >,
    ) -> Result<()> {
        let accepted = results
            .into_iter()
            .filter_map(|result| match result {
                Ok(AttestationAction::Accept {
                    attestation,
                    attesting_indices,
                }) => Some(ValidAttestation {
                    data: attestation.data(),
                    attesting_indices,
                    is_from_block: true,
                }),
                Ok(AttestationAction::Ignore(_)) => None,
                Ok(AttestationAction::DelayUntilBlock(attestation, block_root)) => {
                    self.delay_attestation_until_block(wait_group, attestation, block_root);
                    None
                }
                Ok(AttestationAction::DelayUntilSlot(attestation)) => {
                    self.delay_attestation_until_slot(wait_group, attestation);
                    None
                }
<<<<<<< HEAD
                Ok(AttestationAction::WaitForTargetState(attestation)) => {
                    let checkpoint = attestation.data().target;

                    let pending_attestation = PendingAttestation {
                        attestation,
                        origin: AttestationOrigin::Block,
                    };
=======
                Ok(AttestationAction::WaitForTargetState(pending_attestation)) => {
                    let checkpoint = pending_attestation.data().target;
>>>>>>> 5e65b527

                    if self.store.contains_checkpoint_state(checkpoint) {
                        self.retry_attestation(wait_group.clone(), pending_attestation)
                    } else {
                        let waiting = self
                            .waiting_for_checkpoint_states
                            .entry(checkpoint)
                            .or_default();

                        let new = waiting.is_empty();

                        waiting.attestations.push(pending_attestation);

                        if new {
                            self.spawn_checkpoint_state_task(wait_group.clone(), checkpoint);
                        }
                    }

                    None
                }
                Err(error) => {
                    let origin = AttestationOrigin::<GossipId>::Block;
                    warn!("attestation rejected (error: {error}, origin: {origin:?})");
                    None
                }
            })
            .collect_vec();

        let old_head = self.store_mut().apply_attestation_batch(accepted)?;

        self.update_store_snapshot();

        if let Some(old_head) = old_head {
            self.notify_about_reorganization(wait_group.clone(), &old_head);
            self.spawn_preprocess_head_state_for_next_slot_task();
        }

        Ok(())
    }

    fn handle_attester_slashing(
        &mut self,
        wait_group: &W,
        result: Result<Vec<ValidatorIndex>>,
        origin: AttesterSlashingOrigin,
    ) -> Result<()> {
        match result {
            Ok(slashable_indices) => {
                let old_head = self
                    .store_mut()
                    .apply_attester_slashing(slashable_indices)?;

                self.update_store_snapshot();

                if let Some(old_head) = old_head {
                    self.notify_about_reorganization(wait_group.clone(), &old_head);
                    self.spawn_preprocess_head_state_for_next_slot_task();
                }
            }
            Err(error) => debug!("attester slashing rejected (error: {error}, origin: {origin:?})"),
        }

        Ok(())
    }

    fn handle_blob_sidecar(
        &mut self,
        wait_group: W,
        result: Result<BlobSidecarAction<P>>,
        block_seen: bool,
        origin: BlobSidecarOrigin,
        submission_time: Instant,
    ) {
        match result {
            Ok(BlobSidecarAction::Accept(blob_sidecar)) => {
                if let Some(gossip_id) = origin.gossip_id() {
                    P2pMessage::Accept(gossip_id).send(&self.p2p_tx);
                }

                self.accept_blob_sidecar(&wait_group, blob_sidecar);
            }
            Ok(BlobSidecarAction::Ignore) => {
                if let Some(gossip_id) = origin.gossip_id() {
                    P2pMessage::Ignore(gossip_id).send(&self.p2p_tx);
                }
            }
            Ok(BlobSidecarAction::DelayUntilParent(blob_sidecar)) => {
                let parent_root = blob_sidecar.signed_block_header.message.parent_root;

                let pending_blob_sidecar = PendingBlobSidecar {
                    blob_sidecar,
                    block_seen,
                    origin,
                    submission_time,
                };

                if self.store.contains_block(parent_root) {
                    self.retry_blob_sidecar(wait_group, pending_blob_sidecar);
                } else {
                    debug!("blob sidecar delayed until block parent: {parent_root:?}");

                    let peer_id = pending_blob_sidecar.origin.peer_id();

                    P2pMessage::BlockNeeded(parent_root, peer_id).send(&self.p2p_tx);

                    self.delay_blob_sidecar_until_parent(pending_blob_sidecar);
                }
            }
            Ok(BlobSidecarAction::DelayUntilSlot(blob_sidecar)) => {
                let slot = blob_sidecar.signed_block_header.message.slot;

                let pending_blob_sidecar = PendingBlobSidecar {
                    blob_sidecar,
                    block_seen,
                    origin,
                    submission_time,
                };

                if slot <= self.store.slot() {
                    self.retry_blob_sidecar(wait_group, pending_blob_sidecar);
                } else {
                    debug!("blob sidecar delayed until slot: {slot}");

                    self.delay_blob_sidecar_until_slot(pending_blob_sidecar);
                }
            }
            Err(error) => {
                warn!("blob sidecar rejected (error: {error}, origin: {origin:?})");

                if let Some(gossip_id) = origin.gossip_id() {
                    P2pMessage::Reject(gossip_id, MutatorRejectionReason::InvalidBlobSidecar)
                        .send(&self.p2p_tx);
                }
            }
        }
    }

    fn handle_checkpoint_state(
        &mut self,
        wait_group: &W,
        checkpoint: Checkpoint,
        checkpoint_state: Option<Arc<BeaconState<P>>>,
    ) -> Result<()> {
        let Some(state) = checkpoint_state else {
            // The data required to compute the checkpoint state has been pruned.
            // The state and any objects waiting for it are no longer needed.
            // The objects waiting for it should have been pruned as well.
            // No further action is necessary.
            return Ok(());
        };

        let Some(waiting) = self.waiting_for_checkpoint_states.remove(&checkpoint) else {
            // The corresponding element in `Mutator.waiting_for_checkpoint_states` has been pruned.
            return Ok(());
        };

        self.store_mut().insert_checkpoint_state(checkpoint, state);

        // `Mutator::accept_block` also updates the snapshot, but only if the block isn't orphaned.
        self.update_store_snapshot();

        let WaitingForCheckpointState {
            ticks,
            chain_links,
            aggregates,
            attestations,
        } = waiting;

        for tick in ticks {
            self.retry_tick(wait_group, tick)?;
        }

        for pending_chain_link in chain_links {
            self.accept_block(wait_group, pending_chain_link)?;
        }

        for pending_aggregate_and_proof in aggregates {
            self.retry_aggregate_and_proof(wait_group.clone(), pending_aggregate_and_proof);
        }

        // This spawns a separate task for each attestation.
        // Retrying them in batches did not improve performance during initial development.
        for pending_attestation in attestations {
            self.retry_attestation(wait_group.clone(), pending_attestation);
        }

        Ok(())
    }

    fn handle_finish_persisting_blob_sidecars(
        &mut self,
        wait_group: W,
        persisted_blob_ids: Vec<BlobIdentifier>,
    ) {
        self.store_mut().mark_persisted_blobs(persisted_blob_ids);

        self.update_store_snapshot();

        if self.store.has_unpersisted_blob_sidecars() {
            self.spawn(PersistBlobSidecarsTask {
                store_snapshot: self.owned_store(),
                storage: self.storage.clone_arc(),
                mutator_tx: self.owned_mutator_tx(),
                wait_group,
                metrics: self.metrics.clone(),
            });
        }
    }

    fn handle_notified_forkchoice_update_result(
        &mut self,
        wait_group: &W,
        payload_status: &PayloadStatusV1,
    ) {
        let Some(latest_valid_hash) = payload_status.latest_valid_hash else {
            return;
        };

        let old_head = self.store.head().clone();
        let head_was_optimistic = old_head.is_optimistic();

        self.store_mut()
            .update_chain_payload_statuses(latest_valid_hash, None);
        self.update_store_snapshot();

        self.handle_potential_head_change(wait_group, &old_head, head_was_optimistic);
    }

    fn handle_notified_new_payload(
        &mut self,
        wait_group: &W,
        execution_block_hash: ExecutionBlockHash,
        payload_status: PayloadStatusV1,
    ) {
        let old_head = self.store.head().clone();
        let head_was_optimistic = old_head.is_optimistic();
        let latest_valid_hash = payload_status.latest_valid_hash;

        let mut payload_action = PayloadAction::Accept;

        if let Some(valid_hash) = latest_valid_hash {
            payload_action = self
                .store_mut()
                .update_chain_payload_statuses(valid_hash, Some(execution_block_hash));
        }

        let status = payload_status.status;

        if status.is_valid() {
            // According to the [Engine API specification], if the payload is valid,
            // `latest_valid_hash` must equal `execution_block_hash`.
            //
            // [Engine API specification]: https://github.com/ethereum/execution-apis/blob/b7c5d3420e00648f456744d121ffbd929862924d/src/engine/paris.md#payload-validation
            if latest_valid_hash != Some(execution_block_hash) {
                warn!(
                    "execution engine returned inconsistent response \
                     (execution_block_hash: {execution_block_hash:?}, \
                     payload_status: {payload_status:?})",
                );
            }

            // The call to `Store::update_chain_payload_statuses` above will set the payload
            // statuses of the block and its ancestors to `PayloadStatus::Valid`.
        } else if status.is_invalid() {
            // The call to `Store::update_chain_payload_statuses` above will set the payload
            // statuses of the block and its descendants to `PayloadStatus::Invalid`,
            // but only if `latest_valid_hash` is present.
            if latest_valid_hash.is_none() || latest_valid_hash == Some(ExecutionBlockHash::zero())
            {
                payload_action = self
                    .store_mut()
                    .invalidate_block_and_descendant_payload_statuses(execution_block_hash);
            }
        } else {
            return;
        }

        match payload_action {
            PayloadAction::Accept => {}
            PayloadAction::DelayUntilBlock(hash) => {
                if !hash.is_zero() {
                    self.delayed_until_payload
                        .entry(hash)
                        .or_default()
                        .push((payload_status, self.store.slot()));
                }
            }
        }

        self.update_store_snapshot();

        // Do not send API events about optimistic blocks.
        // Vouch treats all head events as non-optimistic.
        if let Some(chain_link) = self
            .store
            .unfinalized_chain_link_by_execution_block_hash(execution_block_hash)
        {
            if chain_link.is_valid() {
                ApiMessage::BlockEvent(BlockEvent {
                    slot: chain_link.slot(),
                    block: chain_link.block_root,
                    execution_optimistic: false,
                })
                .send(&self.api_tx);
            }
        }

        self.handle_potential_head_change(wait_group, &old_head, head_was_optimistic);
    }

    fn handle_potential_head_change(
        &self,
        wait_group: &W,
        old_head: &ChainLink<P>,
        head_was_optimistic: bool,
    ) {
        let head = self.store.head();
        let head_changed = head.block_root != old_head.block_root;

        // Do not send API events about optimistic blocks.
        // Vouch treats all head events as non-optimistic.
        if (head_changed || head_was_optimistic) && head.is_valid() {
            match HeadEvent::new(&self.storage, &self.store, head) {
                Ok(event) => ApiMessage::Head(event).send(&self.api_tx),
                Err(error) => warn!("{error:#}"),
            }

            if !head_changed {
                // The call to `Store::notify_about_reorganization` below sends
                // a `ValidatorMessage::Head` message if the head changed.
                ValidatorMessage::Head(wait_group.clone(), head.clone()).send(&self.validator_tx);
            }
        }

        if head_changed {
            self.notify_about_reorganization(wait_group.clone(), old_head);
            self.spawn_preprocess_head_state_for_next_slot_task();
        }
    }

    fn handle_stop(&self, save_to_storage: bool) -> Result<()> {
        if save_to_storage {
            let slots = self.storage.append(
                self.store.unfinalized_canonical_chain(),
                self.store.finalized().iter(),
                &self.store,
            )?;

            info!(
                "chain saved (finalized blocks: {}, unfinalized blocks: {})",
                slots.finalized.len(),
                slots.unfinalized.len(),
            );

            debug!("appended block slots: {slots:?}");
        }

        Ok(())
    }

    #[allow(clippy::cognitive_complexity)]
    #[allow(clippy::too_many_lines)]
    fn accept_block(
        &mut self,
        wait_group: &W,
        pending_chain_link: PendingChainLink<P>,
    ) -> Result<()> {
        let PendingChainLink {
            chain_link,
            attester_slashing_results,
            origin,
            submission_time,
        } = pending_chain_link;

        let block_root = chain_link.block_root;
        let block = &chain_link.block;

        // Check if the block is already present in the store.
        // This is done here primarily to avoid spawning redundant `BlockAttestationsTask`s.
        if self.store.contains_block(block_root) {
            let (gossip_id, sender) = origin.split();

            if let Some(gossip_id) = gossip_id {
                P2pMessage::Ignore(gossip_id).send(&self.p2p_tx);
            }

            reply_block_validation_result_to_http_api(sender, Ok(ValidationOutcome::Ignore));

            return Ok(());
        }

        // A block may become orphaned while being processed.
        // The fork choice store is not designed to accomodate blocks like that.
        if block.message().slot() <= self.store.finalized_slot() {
            debug!(
                "block became orphaned while being processed \
                 (block_root: {block_root:?}, block: {block:?}, \
                  origin: {origin:?}, finalized slot: {})",
                self.store.finalized_slot(),
            );

            let (gossip_id, sender) = origin.split();

            if let Some(gossip_id) = gossip_id {
                P2pMessage::Ignore(gossip_id).send(&self.p2p_tx);
            }

            reply_block_validation_result_to_http_api(sender, Ok(ValidationOutcome::Ignore));

            return Ok(());
        }

        debug!("block accepted (block_root: {block_root:?}, block: {block:?}, origin: {origin:?})");

        let block_slot = chain_link.slot();

        if let Some(existing_link) = self.store.chain_link_before_or_at(block_slot) {
            if block_slot == existing_link.slot() {
                warn!(
                    "the store accepted a new block at slot {block_slot}, \
                    although it already contains one at the same slot on the canonical chain \
                    (existing canonical block: {:?}, new block: {:?})",
                    existing_link.block, chain_link.block,
                );
            }
        }

        let block = block.clone_arc();
        let is_valid = chain_link.is_valid();
        let changes = self.store_mut().apply_block(chain_link)?;
        let insertion_time = Instant::now();

        let unfinalized_states_in_memory = self.store.store_config().unfinalized_states_in_memory;
        let head_slot = self.store.head().slot();

        if misc::is_epoch_start::<P>(head_slot) {
            info!("unloading old beacon states (head slot: {head_slot})");

            self.store_mut()
                .unload_old_states(unfinalized_states_in_memory);
        }

        let processing_duration = insertion_time.duration_since(submission_time);

        features::log!(
            LogBlockProcessingTime,
            "block {block_root:?} processed in {processing_duration:?}",
        );

        if let Some(metrics) = self.metrics.as_ref() {
            metrics
                .block_processing_times
                .observe(processing_duration.as_secs_f64());
        }

        if let Some(hash) = block.execution_block_hash() {
            if let Some(payload_statuses) = self.delayed_until_payload.remove(&hash) {
                for (payload_status, _) in payload_statuses {
                    self.handle_notified_new_payload(wait_group, hash, payload_status);
                }
            }
        }

        // Do not send API events about optimistic blocks.
        // Vouch treats all head events as non-optimistic.
        if is_valid {
            ApiMessage::BlockEvent(BlockEvent {
                slot: block_slot,
                block: block_root,
                execution_optimistic: false,
            })
            .send(&self.api_tx);
        }

        // TODO(Grandine Team): Performing the validation here results in the block being added to the
        //                      fork choice store even though it is already known to be invalid.
        //                      The validation should be in `Store::validate_block`,
        //                      but that makes it harder to retry payload statuses.
        //                      That is also why the message sending and task spawning was moved here.
        //                      One possible solution is to check `Mutator.delayed_until_payload` in
        //                      this method before calling `Store::apply_block`.
        // > - If `exection_payload` verification of block's parent by an execution node is *not*
        // >   complete:
        // >   - [REJECT] The block's parent (defined by `block.parent_root`) passes all validation
        // >     (excluding execution node verification of the `block.body.execution_payload`).
        // > - otherwise:
        // >   - [IGNORE] The block's parent (defined by `block.parent_root`) passes all validation
        // >     (including execution node verification of the `block.body.execution_payload`).
        if self
            .store
            .chain_link(block_root)
            .is_some_and(ChainLink::is_invalid)
        {
            let (gossip_id, sender) = origin.split();

            if let Some(gossip_id) = gossip_id {
                P2pMessage::Ignore(gossip_id).send(&self.p2p_tx);
            }

            reply_block_validation_result_to_http_api(sender, Ok(ValidationOutcome::Ignore));
        } else {
            let (gossip_id, sender) = origin.split();

            if let Some(gossip_id) = gossip_id {
                P2pMessage::Accept(gossip_id).send(&self.p2p_tx);
            }

            reply_block_validation_result_to_http_api(sender, Ok(ValidationOutcome::Accept));
        }

        self.maybe_spawn_block_attestations_task(wait_group, &block);

        if changes.is_finalized_checkpoint_updated() {
            self.archive_finalized(wait_group)?;
            self.prune_delayed_until_payload();
        }

        // Call `Store::apply_attester_slashing` after `Store::archive_finalized` to reduce the
        // amount of work needed to update balances.
        let slashable_indices = attester_slashing_results
            .into_iter()
            .flat_map(|result| {
                let origin = AttesterSlashingOrigin::Block;

                result
                    .map_err(|error| {
                        debug!("attester slashing rejected (error: {error}, origin: {origin:?})")
                    })
                    .unwrap_or_default()
            })
            .collect_vec();

        if !slashable_indices.is_empty() {
            self.store_mut()
                .apply_attester_slashing(slashable_indices)?;
        }

        // The snapshot should be updated:
        // - After calling `Mutator::archive_finalized` because it mutates the store.
        // - Before spawning tasks to retry delayed objects or notifying other components to ensure
        //   that they cannot observe the store in an inconsistent state.
        self.update_store_snapshot();

        if let Some(objects) = self.take_delayed_until_block(block_root) {
            debug!("retrying objects delayed until block {block_root:?}");
            self.retry_delayed(objects, wait_group);
        }

        if changes.is_finalized_checkpoint_updated() {
            self.notify_about_finalized_checkpoint();
        }

        let pruned_gossip_ids = changes
            .is_finalized_checkpoint_updated()
            .then(|| {
                let delayed = self.prune_delayed_until_block();
                let waiting = self.prune_waiting_for_checkpoint_states();
                delayed.into_iter().chain(waiting)
            })
            .into_iter()
            .flatten();

        for gossip_id in pruned_gossip_ids {
            P2pMessage::Ignore(gossip_id).send(&self.p2p_tx);
        }

        match changes {
            ApplyBlockChanges::CanonicalChainExtended { .. } => {
                let new_head = self.store.head().clone();
                let state = new_head.state(&self.store);

                if let Some(metrics) = self.metrics.as_ref() {
                    Self::track_head_metrics(&new_head, metrics);
                }

                P2pMessage::HeadState(state).send(&self.p2p_tx);

                // Do not send API events about optimistic blocks.
                // Vouch treats all head events as non-optimistic.
                if new_head.is_valid() {
                    match HeadEvent::new(&self.storage, &self.store, &new_head) {
                        Ok(event) => ApiMessage::Head(event).send(&self.api_tx),
                        Err(error) => warn!("{error:#}"),
                    }

                    ValidatorMessage::Head(wait_group.clone(), new_head.clone())
                        .send(&self.validator_tx);
                }

                self.notify_forkchoice_updated(&new_head);
                self.spawn_preprocess_head_state_for_next_slot_task();
            }
            ApplyBlockChanges::Reorganized { old_head, .. } => {
                self.notify_about_reorganization(wait_group.clone(), &old_head);
                self.spawn_preprocess_head_state_for_next_slot_task();
            }
            ApplyBlockChanges::AlternateChainExtended { .. } => {}
        }

        let post_processing_duration = insertion_time.elapsed();

        features::log!(
            LogBlockProcessingTime,
            "block {block_root:?} post-processed in {post_processing_duration:?}",
        );

        if let Some(metrics) = self.metrics.as_ref() {
            metrics
                .block_post_processing_times
                .observe(post_processing_duration.as_secs_f64());
        }

        Ok(())
    }

    fn accept_blob_sidecar(&mut self, wait_group: &W, blob_sidecar: Arc<BlobSidecar<P>>) {
        let old_head = self.store.head().clone();
        let head_was_optimistic = old_head.is_optimistic();
        let block_root = blob_sidecar.signed_block_header.message.hash_tree_root();

        self.store_mut().apply_blob_sidecar(blob_sidecar);

        self.update_store_snapshot();

        if let Some(pending_block) = self.delayed_until_blobs.get(&block_root) {
            self.retry_block(wait_group.clone(), pending_block.clone());
        }

        self.spawn(PersistBlobSidecarsTask {
            store_snapshot: self.owned_store(),
            storage: self.storage.clone_arc(),
            mutator_tx: self.owned_mutator_tx(),
            wait_group: wait_group.clone(),
            metrics: self.metrics.clone(),
        });

        self.handle_potential_head_change(wait_group, &old_head, head_was_optimistic);
    }

    fn notify_about_finalized_checkpoint(&self) {
        let finalized_checkpoint = self.store.finalized_checkpoint();
        let justified_checkpoint = self.store.justified_checkpoint();
        let head = self.store.head();

        info!(
            "new finalized checkpoint \
             (epoch: {}, root: {:?}, head slot: {}, head root: {:?})",
            finalized_checkpoint.epoch,
            finalized_checkpoint.root,
            head.slot(),
            head.block_root,
        );

        P2pMessage::FinalizedCheckpoint(finalized_checkpoint).send(&self.p2p_tx);

        if let Some(metrics) = self.metrics.as_ref() {
            metrics.set_justified_epoch(justified_checkpoint.epoch);
            metrics.set_finalized_epoch(finalized_checkpoint.epoch);
        }

        ValidatorMessage::FinalizedEth1Data(
            self.store
                .last_finalized()
                .state(&self.store)
                .eth1_deposit_index(),
        )
        .send(&self.validator_tx);

        ApiMessage::FinalizedCheckpoint(FinalizedCheckpointEvent {
            block: head.block_root,
            state: finalized_checkpoint.root,
            epoch: finalized_checkpoint.epoch,
            execution_optimistic: head.is_optimistic(),
        })
        .send(&self.api_tx);
    }

    fn notify_about_reorganization(&self, wait_group: W, old_head: &ChainLink<P>) {
        let new_head = self.store.head().clone();
        let event = ChainReorgEvent::new(&self.store, old_head);

        ApiMessage::ChainReorgEvent(event).send(&self.api_tx);

        if let Some(metrics) = self.metrics.as_ref() {
            metrics.beacon_reorgs_total.inc();
        }

        info!(
            "chain reorganized (old head: {:?}, new head: {:?})",
            old_head.block_root, new_head.block_root,
        );

        let state = new_head.state(&self.store);

        if let Some(metrics) = self.metrics.as_ref() {
            Self::track_head_metrics(&new_head, metrics);
        }

        P2pMessage::HeadState(state).send(&self.p2p_tx);

        if new_head.is_valid() {
            ValidatorMessage::Head(wait_group, new_head.clone()).send(&self.validator_tx);
        }

        self.notify_forkchoice_updated(&new_head);
    }

    fn notify_forkchoice_updated(&self, new_head: &ChainLink<P>) {
        let new_head_state = new_head.state(&self.store);

        let Some(state) = new_head_state.post_bellatrix() else {
            return;
        };

        if !predicates::is_merge_transition_complete(state) {
            return;
        }

        let safe_block_hash = self.store.safe_execution_payload_hash();
        let finalized_block_hash = self.store.finalized_execution_payload_hash();

        if !new_head.is_valid() {
            let head_block_hash = state.latest_execution_payload_header().block_hash();

            self.execution_engine.notify_forkchoice_updated(
                head_block_hash,
                safe_block_hash,
                finalized_block_hash,
                Either::Left(new_head.block.phase()),
                None,
            );
        }
    }

    fn delay_block_until_blobs(&mut self, beacon_block_root: H256, pending_block: PendingBlock<P>) {
        self.delayed_until_blobs
            .insert(beacon_block_root, pending_block);
    }

    fn delay_block_until_parent(&mut self, pending_block: PendingBlock<P>) {
        // Blocks produced by the application itself should never be delayed.
        assert!(!matches!(pending_block.origin, BlockOrigin::Own));

        self.delayed_until_block
            .entry(pending_block.block.message().parent_root())
            .or_default()
            .blocks
            .push(pending_block);
    }

    fn delay_aggregate_and_proof_until_block(
        &mut self,
        wait_group: &W,
        pending_aggregate_and_proof: PendingAggregateAndProof<P>,
        block_root: H256,
    ) {
        if self.store.contains_block(block_root) {
            self.retry_aggregate_and_proof(wait_group.clone(), pending_aggregate_and_proof);
        } else {
            debug!(
                "aggregate and proof delayed until block \
                 (pending_aggregate_and_proof: {pending_aggregate_and_proof:?}, \
                  block_root: {block_root:?})",
            );

            let peer_id = pending_aggregate_and_proof
                .origin
                .gossip_id_ref()
                .map(|gossip_id| gossip_id.source);

            P2pMessage::BlockNeeded(block_root, peer_id).send(&self.p2p_tx);

            self.delayed_until_block
                .entry(block_root)
                .or_default()
                .aggregates
                .push(pending_aggregate_and_proof);
        }
    }

    fn delay_attestation_until_block(
        &mut self,
        wait_group: &W,
        pending_attestation: PendingAttestation<P>,
        block_root: H256,
    ) {
        if self.store.contains_block(block_root) {
            self.retry_attestation(wait_group.clone(), pending_attestation);
        } else {
            debug!(
                "attestation delayed until block \
                 (pending_attestation: {pending_attestation:?}, block_root: {block_root:?})",
            );

            let peer_id = pending_attestation
                .origin
                .gossip_id_ref()
                .map(|gossid_id| gossid_id.source);

            P2pMessage::BlockNeeded(block_root, peer_id).send(&self.p2p_tx);

            // Attestations produced by the application itself should never be delayed.
            assert!(!matches!(
                pending_attestation.origin,
                AttestationOrigin::Own(_),
            ));

            self.delayed_until_block
                .entry(block_root)
                .or_default()
                .attestations
                .push(pending_attestation);
        }
    }

    fn delay_block_until_slot(&mut self, pending_block: PendingBlock<P>) {
        // Requested blocks can also be delayed until a slot if the slot isn't updated on time.
        // Blocks produced by the application itself should never be delayed.
        assert!(!matches!(pending_block.origin, BlockOrigin::Own));

        self.delayed_until_slot
            .entry(pending_block.block.message().slot())
            .or_default()
            .blocks
            .push(pending_block);
    }

    fn delay_aggregate_and_proof_until_slot(
        &mut self,
        wait_group: &W,
        pending_aggregate_and_proof: PendingAggregateAndProof<P>,
    ) {
        let slot = pending_aggregate_and_proof
            .aggregate_and_proof
            .message()
            .aggregate()
            .data()
            .slot;

        if slot <= self.store.slot() {
            self.retry_aggregate_and_proof(wait_group.clone(), pending_aggregate_and_proof);
        } else {
            debug!("aggregate and proof delayed until slot: {pending_aggregate_and_proof:?}");

            self.delayed_until_slot
                .entry(slot)
                .or_default()
                .aggregates
                .push(pending_aggregate_and_proof);
        }
    }

    fn delay_attestation_until_slot(
        &mut self,
        wait_group: &W,
        pending_attestation: PendingAttestation<P>,
    ) {
<<<<<<< HEAD
        let slot = pending_attestation.attestation.data().slot;
=======
        let slot = pending_attestation.slot();
>>>>>>> 5e65b527

        if slot <= self.store.slot() {
            self.retry_attestation(wait_group.clone(), pending_attestation);
        } else {
            debug!("attestation delayed until slot: {pending_attestation:?}");

            // Attestations produced by the application itself should never be delayed.
            // Attestations included in blocks should never be delayed until a slot
            // because at least one slot must have passed since they were published.
            assert!(!matches!(
                pending_attestation.origin,
                AttestationOrigin::Own(_) | AttestationOrigin::Block,
            ));

            self.delayed_until_slot
<<<<<<< HEAD
                .entry(pending_attestation.attestation.data().slot)
=======
                .entry(pending_attestation.slot())
>>>>>>> 5e65b527
                .or_default()
                .attestations
                .push(pending_attestation);
        }
    }

    fn delay_blob_sidecar_until_parent(&mut self, pending_blob_sidecar: PendingBlobSidecar<P>) {
        self.delayed_until_block
            .entry(
                pending_blob_sidecar
                    .blob_sidecar
                    .signed_block_header
                    .message
                    .parent_root,
            )
            .or_default()
            .blob_sidecars
            .push(pending_blob_sidecar);
    }

    fn delay_blob_sidecar_until_slot(&mut self, pending_blob_sidecar: PendingBlobSidecar<P>) {
        self.delayed_until_slot
            .entry(
                pending_blob_sidecar
                    .blob_sidecar
                    .signed_block_header
                    .message
                    .slot,
            )
            .or_default()
            .blob_sidecars
            .push(pending_blob_sidecar);
    }

    fn take_delayed_until_block(&mut self, block_root: H256) -> Option<Delayed<P>> {
        self.delayed_until_block.remove(&block_root)
    }

    fn take_delayed_until_slot(&mut self, slot: Slot) -> impl Iterator<Item = Delayed<P>> {
        match slot.checked_add(1) {
            Some(next_slot) => {
                let later = self.delayed_until_slot.split_off(&next_slot);
                core::mem::replace(&mut self.delayed_until_slot, later)
            }
            None => core::mem::take(&mut self.delayed_until_slot),
        }
        .into_values()
    }

    // `wait_group` is a reference not just to pass Clippy lints but for correctness as well.
    // The referenced value must not be dropped before the current message is handled.
    fn retry_delayed(&self, delayed: Delayed<P>, wait_group: &W) {
        let Delayed {
            blocks,
            aggregates,
            attestations,
            blob_sidecars,
        } = delayed;

        for pending_block in blocks {
            self.retry_block(wait_group.clone(), pending_block);
        }

        for pending_aggregate_and_proof in aggregates {
            self.retry_aggregate_and_proof(wait_group.clone(), pending_aggregate_and_proof);
        }

        for pending_attestation in attestations {
            self.retry_attestation(wait_group.clone(), pending_attestation);
        }

        for pending_blob_sidecar in blob_sidecars {
            self.retry_blob_sidecar(wait_group.clone(), pending_blob_sidecar);
        }
    }

    fn retry_block(&self, wait_group: W, pending_block: PendingBlock<P>) {
        debug!("retrying delayed block: {pending_block:?}");

        let PendingBlock {
            block,
            origin,
            submission_time,
        } = pending_block;

        self.spawn(BlockTask {
            store_snapshot: self.owned_store(),
            block_processor: self.block_processor.clone_arc(),
            execution_engine: self.execution_engine.clone(),
            mutator_tx: self.owned_mutator_tx(),
            wait_group,
            block,
            origin,
            submission_time,
            metrics: self.metrics.clone(),
        });
    }

    fn retry_attestation(&self, wait_group: W, attestation: PendingAttestation<P>) {
        debug!("retrying delayed attestation: {attestation:?}");

        if attestation.verify_signatures() {
            AttestationVerifierMessage::Attestation {
                wait_group,
                attestation,
            }
            .send(&self.attestation_verifier_tx);
        } else {
            self.spawn(AttestationTask {
                store_snapshot: self.owned_store(),
                mutator_tx: self.owned_mutator_tx(),
                wait_group,
                attestation,
                metrics: self.metrics.clone(),
            });
        }
    }

    fn retry_tick(&mut self, wait_group: &W, tick: Tick) -> Result<()> {
        debug!("retrying delayed tick: {tick:?}");

        self.handle_tick(wait_group, tick)
    }

    fn retry_aggregate_and_proof(
        &self,
        wait_group: W,
        pending_aggregate_and_proof: PendingAggregateAndProof<P>,
    ) {
        debug!("retrying delayed aggregate and proof: {pending_aggregate_and_proof:?}");

        let PendingAggregateAndProof {
            aggregate_and_proof,
            origin,
        } = pending_aggregate_and_proof;

        AttestationVerifierMessage::AggregateAndProof {
            wait_group,
            aggregate_and_proof,
            origin,
        }
        .send(&self.attestation_verifier_tx);
    }

    fn retry_blob_sidecar(&self, wait_group: W, pending_blob_sidecar: PendingBlobSidecar<P>) {
        debug!("retrying delayed blob sidecar: {pending_blob_sidecar:?}");

        let PendingBlobSidecar {
            blob_sidecar,
            block_seen,
            origin,
            submission_time,
        } = pending_blob_sidecar;

        self.spawn(BlobSidecarTask {
            store_snapshot: self.owned_store(),
            mutator_tx: self.owned_mutator_tx(),
            wait_group,
            blob_sidecar,
            block_seen,
            origin,
            submission_time,
            metrics: self.metrics.clone(),
        });
    }

    // Some objects may be delayed until a block that is itself delayed.
    // If the latter is pruned, objects depending on it could be pruned as well.
    // We don't bother doing this. It's tricky to implement and might not even be worth it.
    //
    // It may be possible to prune delayed objects in a background thread.
    // We don't bother doing that either.
    fn prune_delayed_until_block(&mut self) -> Vec<GossipId> {
        let finalized_slot = self.store.finalized_slot();
        let previous_epoch = self.store.previous_epoch();

        let mut gossip_ids = vec![];

        // Use `drain_filter_polyfill` because `Vec::extract_if` is not stable as of Rust 1.78.0.
        self.delayed_until_block.retain(|_, delayed| {
            let Delayed {
                blocks,
                aggregates,
                attestations,
                blob_sidecars,
            } = delayed;

            gossip_ids.extend(
                blocks
                    .drain_filter(|pending| {
                        // The parent of a delayed block cannot be in a finalized slot.
                        pending.block.message().slot() - 1 <= finalized_slot
                    })
                    .filter_map(|pending| pending.origin.gossip_id()),
            );

            gossip_ids.extend(
                aggregates
                    .drain_filter(|pending| {
                        let epoch = pending
                            .aggregate_and_proof
                            .message()
                            .aggregate()
                            .data()
                            .target
                            .epoch;

                        epoch < previous_epoch
                    })
                    .filter_map(|pending| pending.origin.gossip_id()),
            );

            gossip_ids.extend(
                attestations
                    .drain_filter(|pending| {
<<<<<<< HEAD
                        let epoch = pending.attestation.data().target.epoch;
=======
                        let epoch = pending.data().target.epoch;
>>>>>>> 5e65b527

                        epoch < previous_epoch
                    })
                    .filter_map(|pending| pending.origin.gossip_id()),
            );

            // TODO(feature/deneb): Does the condition and comment apply to blob sidecars?
            gossip_ids.extend(
                blob_sidecars
                    .drain_filter(|pending| {
                        // The parent of a delayed block cannot be in a finalized slot.
                        pending.blob_sidecar.signed_block_header.message.slot - 1 <= finalized_slot
                    })
                    .filter_map(|pending| pending.origin.gossip_id()),
            );

            !delayed.is_empty()
        });

        gossip_ids
    }

    fn prune_delayed_until_payload(&mut self) {
        let finalized_slot = self.store.finalized_slot();

        self.delayed_until_payload.retain(|_, statuses| {
            statuses.retain(|(_, slot)| *slot > finalized_slot);
            !statuses.is_empty()
        });
    }

    fn prune_waiting_for_checkpoint_states(&mut self) -> Vec<GossipId> {
        let finalized_epoch = self.store.finalized_epoch();

        let mut gossip_ids = vec![];

        // Use `HashMap::retain` because `HashMap::extract_if` is not stable as of Rust 1.78.0.
        self.waiting_for_checkpoint_states
            .retain(|target, waiting| {
                let prune = target.epoch < finalized_epoch;

                if prune {
                    let WaitingForCheckpointState {
                        ticks: _,
                        chain_links,
                        aggregates,
                        attestations,
                    } = waiting;

                    gossip_ids.extend(
                        core::mem::take(chain_links)
                            .into_iter()
                            .filter_map(|pending| pending.origin.gossip_id()),
                    );

                    gossip_ids.extend(
                        core::mem::take(aggregates)
                            .into_iter()
                            .filter_map(|pending| pending.origin.gossip_id()),
                    );

                    gossip_ids.extend(
                        core::mem::take(attestations)
                            .into_iter()
                            .filter_map(|pending| pending.origin.gossip_id()),
                    );
                }

                !prune
            });

        gossip_ids
    }

    // Attestations in blocks must be processed just like gossiped ones.
    // The docstring for `on_attestation` in the Fork Choice specification says:
    // > Run ``on_attestation`` upon receiving a new ``attestation`` from either within a
    // > block or directly on the wire.
    //
    // Also see <https://github.com/ethereum/consensus-specs/issues/1887#issuecomment-643522589>.
    fn maybe_spawn_block_attestations_task(
        &self,
        wait_group: &W,
        block: &Arc<SignedBeaconBlock<P>>,
    ) {
        // `BlockAttestationsTask`s have a surprisingly large amount of overhead.
        // Avoid spawning them if possible.
        if block.message().body().attestations_len().is_zero() {
            return;
        }

        self.spawn(BlockAttestationsTask {
            store_snapshot: self.owned_store(),
            mutator_tx: self.owned_mutator_tx(),
            wait_group: wait_group.clone(),
            block: block.clone_arc(),
            metrics: self.metrics.clone(),
        });
    }

    fn prepare_execution_payload_for_next_slot(&self, next_slot_state: &BeaconState<P>) {
        let Some(state) = next_slot_state.post_bellatrix() else {
            return;
        };

        if !self.store.is_forward_synced() || !predicates::is_merge_transition_complete(state) {
            return;
        }

        let safe_block_hash = self.store.safe_execution_payload_hash();
        let finalized_block_hash = self.store.finalized_execution_payload_hash();

        ValidatorMessage::PrepareExecutionPayload(
            state.slot(),
            safe_block_hash,
            finalized_block_hash,
        )
        .send(&self.validator_tx);
    }

    fn spawn_checkpoint_state_task(&self, wait_group: W, checkpoint: Checkpoint) {
        self.spawn(CheckpointStateTask {
            store_snapshot: self.owned_store(),
            state_cache: self.state_cache.clone_arc(),
            mutator_tx: self.owned_mutator_tx(),
            wait_group,
            checkpoint,
            metrics: self.metrics.clone(),
        });
    }

    fn spawn_preprocess_head_state_for_next_slot_task(&self) {
        if !self.store.is_forward_synced() {
            return;
        }

        self.spawn(PreprocessStateTask {
            store_snapshot: self.owned_store(),
            state_cache: self.state_cache.clone_arc(),
            mutator_tx: self.owned_mutator_tx(),
            head_block_root: self.store.head().block_root,
            next_slot: self.store.slot() + 1,
            metrics: self.metrics.clone(),
        })
    }

    fn archive_finalized(&mut self, wait_group: &W) -> Result<()> {
        if let Some(latest_archivable_index) = self.store.latest_archivable_index() {
            debug!("archiving finalized blocks and anchor state…");

            let store = self.owned_store();
            let storage = self.storage.clone_arc();
            let sync_tx = self.sync_tx.clone();
            let wait_group = wait_group.clone();

            let mut archived = self.store_mut().archive_finalized(latest_archivable_index);
            archived.push_back(self.store.anchor().clone());

            Builder::new()
                .name("store-archiver".to_owned())
                .spawn(move || {
                    debug!("saving finalized blocks and anchor state…");

                    match storage.append(core::iter::empty(), archived.iter(), &store) {
                        Ok(slots) => {
                            if let Some(chain_link) = archived.back() {
                                let finalized_block = chain_link.block.clone_arc();
                                SyncMessage::Finalized(finalized_block).send(&sync_tx);
                            }

                            debug!(
                                "finalized blocks and anchor state saved \
                                 (appended block slots: {slots:?})",
                            )
                        }
                        Err(error) => error!("saving to storage failed: {error:?}"),
                    }

                    drop(wait_group);
                })?;
        }

        Ok(())
    }

    fn prune_old_blob_sidecars(&self) -> Result<()> {
        let storage = self.storage.clone_arc();
        let current_epoch = misc::compute_epoch_at_slot::<P>(self.store.slot());
        let up_to_epoch = current_epoch.saturating_sub(
            self.store
                .chain_config()
                .min_epochs_for_blob_sidecars_requests,
        );
        let up_to_slot = misc::compute_start_slot_at_epoch::<P>(up_to_epoch);

        Builder::new()
            .name("old-blob-pruner".to_owned())
            .spawn(move || {
                debug!("pruning old blob sidecards from storage up to slot {up_to_slot}…");

                match storage.prune_old_blob_sidecars(up_to_slot) {
                    Ok(()) => {
                        debug!("pruned old blob sidecards from storage up to slot {up_to_slot}");
                    }
                    Err(error) => {
                        error!("pruning old blob sidecards from storage failed: {error:?}")
                    }
                }
            })?;

        Ok(())
    }

    // This method should only be called when `Mutator.store` is in a consistent state.
    fn update_store_snapshot(&self) {
        // `ArcSwap::rcu` is not necessary here because there is only one thread mutating the store.
        self.store_snapshot.store(self.owned_store());
    }

    fn spawn(&self, task: impl Spawn<P, E, W>) {
        self.thread_pool.spawn(task);
    }

    fn store_mut(&mut self) -> &mut Store<P> {
        self.store.make_mut()
    }

    // This uses `Mutator.store` instead of `Mutator.store_snapshot` for better performance.
    // `ArcSwap::load` and `ArcSwap::load_full` are surprisingly slow, to the point where it's
    // faster to clone a `Store` with all the `Arc`s inside it and allocate another `Arc`.
    //
    // As a result, this method should only be called when `Mutator.store` is in a consistent state.
    fn owned_store(&self) -> Arc<Store<P>> {
        self.store.clone_arc()
    }

    fn owned_mutator_tx(&self) -> Sender<MutatorMessage<P, W>> {
        self.mutator_tx.clone()
    }

    fn track_epoch_transition_metrics(head_state: &Arc<BeaconState<P>>, metrics: &Arc<Metrics>) {
        metrics.set_processed_deposits(head_state.eth1_deposit_index());
        metrics.set_validator_count(head_state.validators().len_usize());
        metrics.set_active_validators(
            accessors::get_active_validator_indices(head_state, RelativeEpoch::Current).count(),
        );
    }

    fn track_head_metrics(head: &ChainLink<P>, metrics: &Arc<Metrics>) {
        metrics.set_slot(head.slot());
    }

    fn track_collection_metrics(&self) {
        if let Some(metrics) = self.metrics.as_ref() {
            let type_name = tynm::type_name::<Self>();

            let (high_priority_tasks, low_priority_tasks) = self.thread_pool.task_counts();

            metrics.set_collection_length(
                module_path!(),
                &type_name,
                "delayed_until_block",
                self.delayed_until_block.len(),
            );

            metrics.set_collection_length(
                module_path!(),
                &type_name,
                "delayed_until_block_blocks",
                self.delayed_until_block
                    .values()
                    .map(|delayed| delayed.blocks.len())
                    .sum(),
            );

            metrics.set_collection_length(
                module_path!(),
                &type_name,
                "delayed_until_block_attestations",
                self.delayed_until_block
                    .values()
                    .map(|delayed| delayed.attestations.len())
                    .sum(),
            );

            metrics.set_collection_length(
                module_path!(),
                &type_name,
                "delayed_until_block_aggregates",
                self.delayed_until_block
                    .values()
                    .map(|delayed| delayed.aggregates.len())
                    .sum(),
            );

            metrics.set_collection_length(
                module_path!(),
                &type_name,
                "delayed_until_slot",
                self.delayed_until_slot.len(),
            );

            metrics.set_collection_length(
                module_path!(),
                &type_name,
                "delayed_until_slot_blocks",
                self.delayed_until_slot
                    .values()
                    .map(|delayed| delayed.blocks.len())
                    .sum(),
            );

            metrics.set_collection_length(
                module_path!(),
                &type_name,
                "delayed_until_slot_attestations",
                self.delayed_until_slot
                    .values()
                    .map(|delayed| delayed.attestations.len())
                    .sum(),
            );

            metrics.set_collection_length(
                module_path!(),
                &type_name,
                "delayed_until_slot_aggregates",
                self.delayed_until_slot
                    .values()
                    .map(|delayed| delayed.aggregates.len())
                    .sum(),
            );

            metrics.set_collection_length(
                module_path!(),
                &type_name,
                "high_priority_tasks",
                high_priority_tasks,
            );

            metrics.set_collection_length(
                module_path!(),
                &type_name,
                "low_priority_tasks",
                low_priority_tasks,
            );

            self.store.track_collection_metrics(metrics);
        }
    }
}

fn reply_to_http_api(
    sender: Option<OneshotSender<Result<ValidationOutcome>>>,
    reply: Result<ValidationOutcome>,
) {
    if let Some(sender) = sender {
        if let Err(reply) = sender.send(reply) {
            debug!("reply to HTTP API failed because the receiver was dropped: {reply:?}");
        }
    }
}

fn reply_block_validation_result_to_http_api(
    sender: Option<MultiSender<Result<ValidationOutcome>>>,
    reply: Result<ValidationOutcome>,
) {
    if let Some(mut sender) = sender {
        if let Err(reply) = sender.try_send(reply) {
            debug!("reply to HTTP API failed because the receiver was dropped: {reply:?}");
        }
    }
}<|MERGE_RESOLUTION|>--- conflicted
+++ resolved
@@ -853,14 +853,6 @@
                 }
 
                 let checkpoint = attestation.data().target;
-<<<<<<< HEAD
-
-                let pending_attestation = PendingAttestation {
-                    attestation,
-                    origin,
-                };
-=======
->>>>>>> 5e65b527
 
                 if self.store.contains_checkpoint_state(checkpoint) {
                     self.retry_attestation(wait_group.clone(), attestation);
@@ -941,18 +933,8 @@
                     self.delay_attestation_until_slot(wait_group, attestation);
                     None
                 }
-<<<<<<< HEAD
-                Ok(AttestationAction::WaitForTargetState(attestation)) => {
-                    let checkpoint = attestation.data().target;
-
-                    let pending_attestation = PendingAttestation {
-                        attestation,
-                        origin: AttestationOrigin::Block,
-                    };
-=======
                 Ok(AttestationAction::WaitForTargetState(pending_attestation)) => {
                     let checkpoint = pending_attestation.data().target;
->>>>>>> 5e65b527
 
                     if self.store.contains_checkpoint_state(checkpoint) {
                         self.retry_attestation(wait_group.clone(), pending_attestation)
@@ -1810,11 +1792,7 @@
         wait_group: &W,
         pending_attestation: PendingAttestation<P>,
     ) {
-<<<<<<< HEAD
-        let slot = pending_attestation.attestation.data().slot;
-=======
         let slot = pending_attestation.slot();
->>>>>>> 5e65b527
 
         if slot <= self.store.slot() {
             self.retry_attestation(wait_group.clone(), pending_attestation);
@@ -1830,11 +1808,7 @@
             ));
 
             self.delayed_until_slot
-<<<<<<< HEAD
-                .entry(pending_attestation.attestation.data().slot)
-=======
                 .entry(pending_attestation.slot())
->>>>>>> 5e65b527
                 .or_default()
                 .attestations
                 .push(pending_attestation);
@@ -2050,12 +2024,7 @@
             gossip_ids.extend(
                 attestations
                     .drain_filter(|pending| {
-<<<<<<< HEAD
-                        let epoch = pending.attestation.data().target.epoch;
-=======
                         let epoch = pending.data().target.epoch;
->>>>>>> 5e65b527
-
                         epoch < previous_epoch
                     })
                     .filter_map(|pending| pending.origin.gossip_id()),
