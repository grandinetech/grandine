--- conflicted
+++ resolved
@@ -685,12 +685,6 @@
                                 Ok(ValidationOutcome::Ignore(false)),
                             );
 
-<<<<<<< HEAD
-                            let data_column_identifiers = missing_column_indices
-                                .into_iter()
-                                .map(|index| DataColumnIdentifier { block_root, index })
-                                .collect_vec();
-
                             if self.store.is_forward_synced()
                                 && !self.store.has_requested_blobs_from_el(&block_root)
                                 && !self.store.is_sidecars_construction_started(&block_root)
@@ -700,6 +694,11 @@
                                     pending_block.block.message().slot(),
                                 );
                                 self.update_store_snapshot();
+                              
+                                let data_column_identifiers = missing_column_indices
+                                    .into_iter()
+                                    .map(|index| DataColumnIdentifier { block_root, index })
+                                    .collect_vec();
 
                                 self.request_blobs_from_execution_engine(
                                     EngineGetBlobsV2Params {
@@ -707,20 +706,6 @@
                                         data_column_identifiers,
                                     }
                                     .into(),
-=======
-                            if self.store.is_forward_synced() {
-                                let data_column_ids = missing_column_indices
-                                    .into_iter()
-                                    .map(|index| DataColumnIdentifier { block_root, index })
-                                    .collect_vec();
-
-                                let peer_id = pending_block.origin.peer_id();
-
-                                self.request_blobs_from_execution_engine(
-                                    pending_block.block.clone_arc(),
-                                    data_column_ids.into(),
-                                    peer_id,
->>>>>>> 01de5194
                                 );
                             }
 
