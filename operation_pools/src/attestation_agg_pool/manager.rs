use core::ops::RangeBounds;
use std::sync::Arc;

use anyhow::{Context, Error, Result};
use bls::PublicKeyBytes;
use clock::{Tick, TickKind};
use dedicated_executor::DedicatedExecutor;
use eth1_api::ApiController;
use features::Feature;
use fork_choice_control::Wait;
use log::warn;
use prometheus_metrics::Metrics;
use ssz::ContiguousList;
use std_ext::ArcExt as _;
use types::{
    combined::{Attestation as CombinedAttestation, BeaconState},
    config::Config,
    phase0::{
        containers::{Attestation, AttestationData},
        primitives::{Epoch, Slot, H256},
    },
    preset::Preset,
};

use crate::{
    attestation_agg_pool::{
        pool::Pool,
        tasks::{
            BestProposableAttestationsTask, ComputeProposerIndicesTask, InsertAttestationTask,
            PackProposableAttestationsTask, SetRegisteredValidatorsTask,
        },
    },
    misc::PoolTask,
};

use super::conversion::convert_attestation_for_pool;

pub struct Manager<P: Preset, W: Wait> {
    controller: ApiController<P, W>,
    dedicated_executor: Arc<DedicatedExecutor>,
    metrics: Option<Arc<Metrics>>,
    pool: Arc<Pool<P>>,
}

impl<P: Preset, W: Wait> Manager<P, W> {
    #[must_use]
    pub fn new(
        controller: ApiController<P, W>,
        dedicated_executor: Arc<DedicatedExecutor>,
        metrics: Option<Arc<Metrics>>,
    ) -> Arc<Self> {
        Arc::new(Self {
            controller,
            dedicated_executor,
            metrics,
            pool: Arc::new(Pool::default()),
        })
    }

    #[must_use]
    pub fn config(&self) -> &Arc<Config> {
        self.controller.chain_config()
    }

    pub async fn on_tick(&self, tick: Tick) {
        let Tick { slot, kind } = tick;

        match kind {
            TickKind::Propose => {
                self.pool.on_slot(slot).await;
            }
            TickKind::Attest => {
                self.pool.clear_best_proposable_attestations().await;
            }
            TickKind::AggregateFourth => {
                let next_slot = slot + 1;

                if Feature::AlwaysPrepackAttestations.is_enabled()
                    || self
                        .pool
                        .has_registered_validators_proposing_in_slots(next_slot..=next_slot)
                        .await
                {
                    self.pack_proposable_attestations();
                }
            }
            _ => {}
        }
    }

    pub async fn aggregate_attestations_by_epoch(&self, epoch: Epoch) -> Vec<Attestation<P>> {
        self.pool.aggregate_attestations_by_epoch(epoch).await
    }

    pub async fn best_aggregate_attestation(
        &self,
        data: AttestationData,
    ) -> Option<Attestation<P>> {
        self.pool.best_aggregate_attestation(data).await
    }

    pub async fn best_aggregate_attestation_by_data_root(
        &self,
        attestation_data_root: H256,
        epoch: Epoch,
    ) -> Option<Attestation<P>> {
        self.pool
            .best_aggregate_attestation_by_data_root(attestation_data_root, epoch)
            .await
    }

    pub async fn best_proposable_attestations(
        &self,
        beacon_state: Arc<BeaconState<P>>,
    ) -> Result<ContiguousList<Attestation<P>, P::MaxAttestations>> {
        self.spawn_task(BestProposableAttestationsTask {
            controller: self.controller.clone_arc(),
            pool: self.pool.clone_arc(),
            beacon_state,
        })
        .await
    }

    pub fn compute_proposer_indices(&self, beacon_state: Arc<BeaconState<P>>) {
        self.spawn_detached(ComputeProposerIndicesTask {
            pool: self.pool.clone_arc(),
            beacon_state,
        });
    }

<<<<<<< HEAD
=======
    pub async fn has_registered_validators_proposing_in_slots(
        &self,
        range: impl RangeBounds<Slot> + Send,
    ) -> bool {
        self.pool
            .has_registered_validators_proposing_in_slots(range)
            .await
    }

>>>>>>> d6bb1e9a
    pub fn insert_attestation(&self, wait_group: W, attestation: &CombinedAttestation<P>) {
        match convert_attestation_for_pool((*attestation).clone()) {
            Ok(attestation) => {
                self.spawn_detached(InsertAttestationTask {
                    wait_group,
                    pool: self.pool.clone_arc(),
                    attestation: Arc::new(attestation),
                    metrics: self.metrics.clone(),
                });
            }
            Err(error) => {
                warn!("Failed to insert attestation to pool: {error:?}");
            }
        }
    }

    pub fn pack_proposable_attestations(&self) {
        self.spawn_detached(PackProposableAttestationsTask {
            pool: self.pool.clone_arc(),
            controller: self.controller.clone_arc(),
            metrics: self.metrics.clone(),
        });
    }

    pub fn set_registered_validators(&self, pubkeys: Vec<PublicKeyBytes>) {
        self.spawn_detached(SetRegisteredValidatorsTask {
            pool: self.pool.clone_arc(),
            controller: self.controller.clone_arc(),
            pubkeys,
        });
    }

    pub async fn singular_attestations_by_epoch(&self, epoch: Epoch) -> Vec<Arc<Attestation<P>>> {
        self.pool.singular_attestations_by_epoch(epoch).await
    }

    async fn spawn_task<T: PoolTask>(&self, task: T) -> Result<T::Output> {
        self.dedicated_executor
            .spawn(task.run())
            .await
            .map_err(Error::msg)
            .context("attestation aggregation pool task failed")?
    }

    fn spawn_detached(&self, task: impl PoolTask) {
        self.dedicated_executor.spawn(task.run()).detach()
    }
}<|MERGE_RESOLUTION|>--- conflicted
+++ resolved
@@ -128,8 +128,6 @@
         });
     }
 
-<<<<<<< HEAD
-=======
     pub async fn has_registered_validators_proposing_in_slots(
         &self,
         range: impl RangeBounds<Slot> + Send,
@@ -139,7 +137,6 @@
             .await
     }
 
->>>>>>> d6bb1e9a
     pub fn insert_attestation(&self, wait_group: W, attestation: &CombinedAttestation<P>) {
         match convert_attestation_for_pool((*attestation).clone()) {
             Ok(attestation) => {
