use core::{
    fmt::Debug,
    sync::atomic::{AtomicBool, Ordering},
    time::Duration,
};
use std::{
    collections::{HashMap, HashSet},
    sync::Arc,
};

use anyhow::Result;
use dashmap::DashMap;
use data_dumper::DataDumper;
use database::{Database, PrefixableKey as _};
use eth1_api::RealController;
use eth2_libp2p::{
    service::api_types::AppRequestId, NetworkGlobals, PeerAction, PeerId, ReportSource,
};
use fork_choice_control::{StorageMode, SyncMessage};
use futures::{
    channel::mpsc::{UnboundedReceiver, UnboundedSender},
    future::Either,
    StreamExt as _,
};
use genesis::AnchorCheckpointProvider;
use helper_functions::misc;
use itertools::Itertools as _;
use logging::{debug_with_peers, info_with_peers, warn_with_peers};
use prometheus_metrics::Metrics;
use ssz::{ContiguousList, SszReadDefault};
use std_ext::ArcExt as _;
use thiserror::Error;
use tokio::select;
use tokio_stream::wrappers::IntervalStream;
use try_from_iterator::TryFromIterator as _;
use types::{
    config::Config,
    deneb::containers::BlobIdentifier,
    fulu::containers::{DataColumnIdentifier, DataColumnsByRootIdentifier},
    phase0::{
        consts::GENESIS_SLOT,
        primitives::{Slot, H256},
    },
    preset::Preset,
    traits::SignedBeaconBlock as _,
};
use validator_statistics::ValidatorStatistics;

use crate::{
    back_sync::{
        BackSync, BackSyncDataBySlot, Data as BackSyncData, Error as BackSyncError, SyncCheckpoint,
        SyncMode as BackSyncMode,
    },
    messages::{
        ArchiverToSync, BlockSyncServiceMessage, P2pToSync, SyncToApi, SyncToMetrics, SyncToP2p,
    },
    misc::{PeerReportReason, RPCRequestType},
    sync_manager::{SyncBatch, SyncManager},
};

const LATEST_FINALIZED_BACK_SYNC_CHECKPOINT_KEY: &str = "latest_finalized_back_sync_checkpoint";
const NETWORK_EVENT_INTERVAL: Duration = Duration::from_secs(1);
const MISSED_SLOTS_TO_TRIGGER_SYNC: u64 = 2;

#[derive(Debug, Error)]
#[error("ran out of request IDs")]
struct Error;

#[derive(Copy, Clone, PartialEq, Eq, Debug)]
pub enum SyncDirection {
    Forward,
    Back,
}

pub struct Channels<P: Preset> {
    pub fork_choice_to_sync_rx: Option<UnboundedReceiver<SyncMessage<P>>>,
    pub p2p_to_sync_rx: UnboundedReceiver<P2pToSync<P>>,
    pub sync_to_p2p_tx: UnboundedSender<SyncToP2p<P>>,
    pub sync_to_api_tx: UnboundedSender<SyncToApi>,
    pub sync_to_metrics_tx: Option<UnboundedSender<SyncToMetrics>>,
}

pub struct BlockSyncService<P: Preset> {
    config: Arc<Config>,
    database: Database,
    sync_direction: SyncDirection,
    back_sync: Option<BackSync<P>>,
    anchor_checkpoint_provider: AnchorCheckpointProvider<P>,
    controller: RealController<P>,
    sync_manager: SyncManager<P>,
    metrics: Option<Arc<Metrics>>,
    validator_statistics: Option<Arc<ValidatorStatistics>>,
    next_request_id: usize,
    slot: Slot,
    is_back_synced: bool,
    is_forward_synced: bool,
    is_exiting: Arc<AtomicBool>,
    received_blob_sidecars: Arc<DashMap<BlobIdentifier, Slot>>,
    received_block_roots: HashMap<H256, Slot>,
    received_data_column_sidecars: Arc<DashMap<DataColumnIdentifier, Slot>>,
    data_dumper: Arc<DataDumper>,
    network_globals: Arc<NetworkGlobals>,
    fork_choice_to_sync_rx: Option<UnboundedReceiver<SyncMessage<P>>>,
    p2p_to_sync_rx: UnboundedReceiver<P2pToSync<P>>,
    sync_to_p2p_tx: UnboundedSender<SyncToP2p<P>>,
    sync_to_api_tx: UnboundedSender<SyncToApi>,
    sync_to_metrics_tx: Option<UnboundedSender<SyncToMetrics>>,
    archiver_to_sync_tx: Option<UnboundedSender<ArchiverToSync>>,
    archiver_to_sync_rx: Option<UnboundedReceiver<ArchiverToSync>>,
    self_tx: UnboundedSender<BlockSyncServiceMessage>,
    self_rx: UnboundedReceiver<BlockSyncServiceMessage>,
}

impl<P: Preset> Drop for BlockSyncService<P> {
    fn drop(&mut self) {
        self.is_exiting.store(true, Ordering::Relaxed)
    }
}

impl<P: Preset> BlockSyncService<P> {
    #[expect(clippy::too_many_arguments)]
    pub fn new(
        config: Arc<Config>,
        db: Database,
        anchor_checkpoint_provider: AnchorCheckpointProvider<P>,
        controller: RealController<P>,
        metrics: Option<Arc<Metrics>>,
        validator_statistics: Option<Arc<ValidatorStatistics>>,
        channels: Channels<P>,
        back_sync_enabled: bool,
        loaded_from_remote: bool,
        storage_mode: StorageMode,
        target_peers: usize,
        received_blob_sidecars: Arc<DashMap<BlobIdentifier, u64>>,
        received_data_column_sidecars: Arc<DashMap<DataColumnIdentifier, Slot>>,
        data_dumper: Arc<DataDumper>,
        network_globals: Arc<NetworkGlobals>,
    ) -> Result<Self> {
        let back_sync;

        let (archiver_to_sync_tx, archiver_to_sync_rx) = if back_sync_enabled {
            if loaded_from_remote {
                let anchor_checkpoint = controller.anchor_block().as_ref().into();

                let latest_finalized_back_sync_checkpoint =
                    get_latest_finalized_back_sync_checkpoint(&db)?;

                // Checkpoint sync completed. Now we need to back-sync to one of the following:
                // - The previously stored latest finalized checkpoint (if the node was offline)
                // - Genesis, if the storage mode is set to Archive
                // - Config::min_epochs_for_block_request back, if the storage mode is Standard
                let back_sync_terminus =
                    latest_finalized_back_sync_checkpoint.unwrap_or_else(|| {
                        if storage_mode.is_archive() {
                            anchor_checkpoint_provider
                                .checkpoint()
                                .value
                                .block
                                .as_ref()
                                .into()
                        } else {
                            let terminus_epoch = controller.min_checked_block_availability_epoch();

                            SyncCheckpoint {
                                slot: misc::compute_start_slot_at_epoch::<P>(terminus_epoch),
                                // Options don't go along well with our SSZ implementation
                                // And also for compatibility reasons
                                block_root: H256::zero(),
                                parent_root: H256::zero(),
                            }
                        }
                    });

                let back_sync_process = BackSync::<P>::new(
                    BackSyncData {
                        current: anchor_checkpoint,
                        high: anchor_checkpoint,
                        low: back_sync_terminus,
                    },
                    BackSyncMode::Default,
                );

                if !back_sync_process.is_finished() {
                    back_sync_process.save(&db)?;
                }

                if latest_finalized_back_sync_checkpoint.is_none() {
                    save_latest_finalized_back_sync_checkpoint(&db, anchor_checkpoint)?;
                }
            }

            back_sync = BackSync::load(&db)?;

            let (sync_tx, sync_rx) = futures::channel::mpsc::unbounded();

            (Some(sync_tx), Some(sync_rx))
        } else {
            back_sync = None;
            (None, None)
        };

        let Channels {
            fork_choice_to_sync_rx,
            p2p_to_sync_rx,
            sync_to_p2p_tx,
            sync_to_api_tx,
            sync_to_metrics_tx,
        } = channels;

        let (self_tx, self_rx) = futures::channel::mpsc::unbounded();

        // `is_back_synced` is set correctly only when back-sync is enabled. Otherwise it is set
        // to `true` and users can attempt to query historical data even after checkpoint sync.
        let is_back_synced = back_sync.is_none();
        let is_forward_synced = controller.is_forward_synced();
        let slot = controller.slot();

        controller.on_back_sync_status(is_back_synced);

        let mut service = Self {
            config,
            database: db,
            sync_direction: SyncDirection::Forward,
            back_sync,
            anchor_checkpoint_provider,
            controller,
            sync_manager: SyncManager::new(
                network_globals.clone_arc(),
                target_peers,
                received_data_column_sidecars.clone_arc(),
            ),
            metrics,
            validator_statistics,
            next_request_id: 0,
            slot,
            is_back_synced,
            // Initialize `is_forward_synced` to `false`. This is needed to make
            // `BlockSyncService::set_forward_synced` subscribe to core topics on startup.
            is_forward_synced: false,
            is_exiting: Arc::new(AtomicBool::new(false)),
            received_blob_sidecars,
            received_block_roots: HashMap::new(),
            received_data_column_sidecars,
            data_dumper,
            network_globals,
            fork_choice_to_sync_rx,
            p2p_to_sync_rx,
            sync_to_p2p_tx,
            sync_to_api_tx,
            sync_to_metrics_tx,
            archiver_to_sync_tx,
            archiver_to_sync_rx,
            self_tx,
            self_rx,
        };

        service.set_back_synced(is_back_synced);
        service.set_forward_synced(is_forward_synced);

        Ok(service)
    }

    #[expect(clippy::too_many_lines)]
    pub async fn run(mut self) -> Result<()> {
        let mut interval =
            IntervalStream::new(tokio::time::interval(NETWORK_EVENT_INTERVAL)).fuse();

        loop {
            select! {
                _ = interval.select_next_some() => {
                    self.request_blobs_and_blocks_if_ready();

                    if self.sync_direction == SyncDirection::Back {
                        if let Some(back_sync) = &self.back_sync {
                            SyncToP2p::UpdateEarliestAvailableSlot(back_sync.current_slot())
                                .send(&self.sync_to_p2p_tx);
                        }
                    }
                },

                message = match self.archiver_to_sync_rx.as_mut() {
                    Some(receiver) => Either::Left(receiver.select_next_some()),
                    None => Either::Right(futures::future::pending()),
                }, if self.archiver_to_sync_rx.is_some() => match message {
                    ArchiverToSync::BackSyncStatesArchived => {
                        debug_with_peers!("received back-sync states archived message");

                        self.finish_back_sync()?;
                        self.controller.on_back_sync_status(true);
                    }
                },

                message = match self.fork_choice_to_sync_rx.as_mut() {
                    Some(receiver) => Either::Left(receiver.select_next_some()),
                    None => Either::Right(futures::future::pending()),
                }, if self.fork_choice_to_sync_rx.is_some() => match message {
                    SyncMessage::Finalized(block) => {
                        let checkpoint = block.as_ref().into();

                        debug_with_peers!("saving latest finalized back-sync checkpoint: {checkpoint:?}");

                        save_latest_finalized_back_sync_checkpoint(&self.database, checkpoint)?;
                    }
                },

                message = self.p2p_to_sync_rx.select_next_some() => {
                    match message {
                        P2pToSync::Slot(slot) => {
                            self.slot = slot;
                            self.track_collection_metrics();

                            if let Some(metrics) = self.metrics.as_ref() {
                                self.sync_manager.track_collection_metrics(metrics);
                            }
                        }
                        P2pToSync::AddPeer(peer_id, status) => {
                            self.sync_manager.add_peer(peer_id, status);
                            self.request_blobs_and_blocks_if_ready();
                        }
                        P2pToSync::RemovePeer(peer_id) => {
                            let batches_to_retry = self.sync_manager.remove_peer(&peer_id);
                            self.retry_sync_batches(batches_to_retry)?;
                        }
                        P2pToSync::RequestFailed(peer_id) => {
                            if !self.is_forward_synced || !self.controller.is_back_synced() {
                                let batches_to_retry = self.sync_manager.remove_peer(&peer_id);
                                self.retry_sync_batches(batches_to_retry)?;
                            }
                        }
                        P2pToSync::StatusPeer(peer_id) => {
                            self.request_peer_status(peer_id)?;
                        }
                        P2pToSync::BlobsNeeded(identifiers, slot, peer_id) => {
                            self.request_needed_blob_sidecars(identifiers, slot, peer_id)?;
                        }
                        P2pToSync::BlockNeeded(block_root, peer_id) => {
                            self.request_needed_block(block_root, peer_id)?;
                        }
                        P2pToSync::DataColumnsNeeded(data_columns_by_root, slot) => {
                            self.request_needed_data_columns(data_columns_by_root, slot)?;
                        }
                        P2pToSync::GossipBlobSidecar(blob_sidecar, subnet_id, gossip_id) => {
                            self.data_dumper.dump_blob_sidecar(blob_sidecar.clone_arc());

                            let blob_identifier: BlobIdentifier = blob_sidecar.as_ref().into();
                            let blob_sidecar_slot = blob_sidecar.signed_block_header.message.slot;

                            self.register_new_received_blob_sidecar(blob_identifier, blob_sidecar_slot);

                            let block_seen = self
                                .received_block_roots
                                .contains_key(&blob_identifier.block_root);

                            self.controller.on_gossip_blob_sidecar(
                                blob_sidecar,
                                subnet_id,
                                gossip_id,
                                block_seen,
                            );
                        }
                        P2pToSync::RequestedBlobSidecar(blob_sidecar, peer_id, request_id, request_type) => {
                            let blob_identifier = blob_sidecar.as_ref().into();

                            self.sync_manager.record_received_blob_sidecar_response(blob_identifier, peer_id, request_id);

                            // Back sync does not issue BlobSidecarsByRoot requests
                            let request_direction = match request_type {
                                RPCRequestType::Root => SyncDirection::Forward,
                                RPCRequestType::Range => self
                                    .sync_manager
                                    .request_direction(request_id)
                                    .unwrap_or(self.sync_direction),
                            };

                            match request_direction {
                                SyncDirection::Forward => {
                                    let blob_sidecar_slot = blob_sidecar.signed_block_header.message.slot;

                                    if !self.controller.contains_block(blob_identifier.block_root)
                                        && self.register_new_received_blob_sidecar(blob_identifier, blob_sidecar_slot)
                                    {
                                        self.data_dumper.dump_blob_sidecar(blob_sidecar.clone_arc());

                                        let block_seen = self
                                            .received_block_roots
                                            .contains_key(&blob_identifier.block_root);

                                        self.controller
                                            .on_requested_blob_sidecar(blob_sidecar, block_seen, peer_id);
                                    }
                                }
                                SyncDirection::Back => {
                                    if let Some(back_sync) = self.back_sync.as_mut() {
                                        back_sync.push_blob_sidecar(blob_sidecar);
                                    }
                                }
                            }
                        }
                        P2pToSync::GossipBlock(beacon_block, peer_id, gossip_id) => {
                            let block_root = beacon_block.message().hash_tree_root();
                            let block_slot = beacon_block.message().slot();

                            if self.register_new_received_block(block_root, block_slot) {
                                self.data_dumper.dump_signed_beacon_block(beacon_block.clone_arc());

                                let block_slot_timestamp = misc::compute_timestamp_at_slot(
                                    self.controller.chain_config(),
                                    &self.controller.head_state().value(),
                                    block_slot,
                                );

                                if let Some(metrics) = self.metrics.as_ref() {
                                    metrics.observe_block_duration_to_slot(block_slot_timestamp);
                                }

                                debug_with_peers!(
                                    "received beacon block as gossip (slot: {block_slot}, root: {block_root:?}, \
                                    peer_id: {peer_id})"
                                );

                                self.controller
                                    .on_gossip_block(beacon_block, gossip_id);
                            }
                        }
                        P2pToSync::RequestedBlock(block, peer_id, request_id, request_type) => {
                            let block_root = block.message().hash_tree_root();

                            self.sync_manager.record_received_block_response(block_root, peer_id, request_id);

                            // Back sync does not issue BeaconBlocksByRoot requests
                            let request_direction = match request_type {
                                RPCRequestType::Root => SyncDirection::Forward,
                                RPCRequestType::Range => self
                                    .sync_manager
                                    .request_direction(request_id)
                                    .unwrap_or(self.sync_direction),
                            };

                            match request_direction {
                                SyncDirection::Forward => {
                                    if self.register_new_received_block(block_root, block.message().slot()) {
                                        self.data_dumper.dump_signed_beacon_block(block.clone_arc());
                                        self.controller.on_requested_block(block, Some(peer_id));
                                    }
                                }
                                SyncDirection::Back => {
                                    if let Some(back_sync) = self.back_sync.as_mut() {
                                        back_sync.push_block(block);
                                    }
                                }
                            }
                        }
                        P2pToSync::GossipDataColumnSidecar(data_column_sidecar, subnet_id, gossip_id) => {
                            let data_column_identifier: DataColumnIdentifier = data_column_sidecar.as_ref().into();
                            let data_column_sidecar_slot = data_column_sidecar.slot();

                            self.register_new_received_data_column_sidecar(
                                data_column_identifier,
                                data_column_sidecar_slot,
                            );

                            let block_seen = self
                                .received_block_roots
                                .contains_key(&data_column_identifier.block_root);

                            self.controller.on_gossip_data_column_sidecar(
                                data_column_sidecar,
                                subnet_id,
                                gossip_id,
                                block_seen,
                            );
                        }
                        P2pToSync::RequestedDataColumnSidecar(data_column_sidecar, peer_id, request_id, request_type) => {
                            let data_column_identifier = data_column_sidecar.as_ref().into();

                            self.sync_manager.record_received_data_column_sidecar_response(
                                data_column_identifier,
                                peer_id,
                                request_id
                            );

                            // Back sync does not issue DataColumnSidecarsByRoot requests
                            let request_direction = match request_type {
                                RPCRequestType::Root => SyncDirection::Forward,
                                RPCRequestType::Range => self
                                    .sync_manager
                                    .request_direction(request_id)
                                    .unwrap_or(self.sync_direction),
                            };

                            match request_direction {
                                SyncDirection::Forward => {
                                    let data_column_sidecar_slot = data_column_sidecar.slot();

                                    if !self.controller.contains_block(data_column_identifier.block_root)
                                        && self.register_new_received_data_column_sidecar(
                                            data_column_identifier,
                                            data_column_sidecar_slot,
                                        )
                                    {
                                        let block_seen = self
                                            .received_block_roots
                                            .contains_key(&data_column_identifier.block_root);

                                        self.controller.on_requested_data_column_sidecar(data_column_sidecar, block_seen, peer_id);
                                    } else {
                                        debug_with_peers!(
                                            "received known data column sidecar: {data_column_identifier:?}, \
                                            slot: {data_column_sidecar_slot}, request_id: {request_id:?}"
                                        );
                                    }
                                }
                                SyncDirection::Back => {
                                    if let Some(back_sync) = self.back_sync.as_mut() {
                                        back_sync.push_data_column_sidecar(data_column_sidecar);
                                    }
                                }
                            }
                        }
                        P2pToSync::BlobsByRangeRequestFinished(request_id) => {
                            let request_direction = self.sync_manager.request_direction(request_id);

                            self.sync_manager.blobs_by_range_request_finished(request_id, request_direction);

                            if request_direction == Some(SyncDirection::Back) {
                                self.check_back_sync_progress()?;
                            }

                            self.request_blobs_and_blocks_if_ready();
                        }
                        P2pToSync::BlocksByRangeRequestFinished(peer_id, request_id) => {
                            let request_direction = self.sync_manager.request_direction(request_id);

                            self.sync_manager.blocks_by_range_request_finished(
                                &self.controller,
                                peer_id,
                                request_id,
                                request_direction,
                            );

                            if request_direction == Some(SyncDirection::Back) {
                                self.check_back_sync_progress()?;
                            }

                            self.request_blobs_and_blocks_if_ready();
                        }
                        P2pToSync::DataColumnsByRangeRequestFinished(request_id) => {
                            let request_direction = self.sync_manager.request_direction(request_id);

                            self.sync_manager.data_columns_by_range_request_finished(request_id, request_direction);

                            if request_direction == Some(SyncDirection::Back) {
                                self.check_back_sync_progress()?;
                            }

                            self.request_blobs_and_blocks_if_ready();
                        }
                        P2pToSync::FinalizedCheckpoint(finalized_checkpoint) => {
                            let start_of_epoch = misc::compute_start_slot_at_epoch::<P>(
                                finalized_checkpoint.epoch);

                            if self.controller.chain_config().fulu_fork_epoch <= finalized_checkpoint.epoch {
                                self.received_data_column_sidecars.retain(|_, slot| *slot >= start_of_epoch);
                            } else {
                                self.received_blob_sidecars.retain(|_, slot| *slot >= start_of_epoch);
                            }
                            self.received_block_roots.retain(|_, slot| *slot >= start_of_epoch);
                        }
                        P2pToSync::BlobSidecarRejected(blob_identifier) => {
                            // In case blob sidecar is not valid (e.g. someone spams fake blob sidecars)
                            // Grandine should not dismiss newer valid blob sidecars with the same blob identifier
                            self.received_blob_sidecars.remove(&blob_identifier);
                        }
                        P2pToSync::DataColumnSidecarRejected(data_column_identifier) => {
                            self.received_data_column_sidecars.remove(&data_column_identifier);
                        }
                        P2pToSync::PeerCgcUpdated(peer_id) => {
                            self.sync_manager.update_peer_cgc(peer_id);
                        }
                        P2pToSync::RequestCustodyGroupBackfill(column_indices, previous_earliest_available_slot) => {
                            if let Err(error) = self.request_custody_group_backfill(
                                column_indices,
                                previous_earliest_available_slot,
                            ) {
                                warn_with_peers!("failed to start data column backfill: {error}");
                            }
                        }
                        P2pToSync::Stop => {
                            SyncToApi::Stop.send(&self.sync_to_api_tx);

                            if let Some(sync_to_metrics_tx) = &self.sync_to_metrics_tx {
                                SyncToMetrics::Stop.send(sync_to_metrics_tx);
                            }

                            break;
                        }
                    }
                },

                message = self.self_rx.select_next_some() => {
                    match message {
                        BlockSyncServiceMessage::RequestData => {
                            if let Err(error) = self.request_data() {
                                warn_with_peers!("unable to request new data from the network: {error:?}");
                            }
                        }
                    }
                },
            }
        }

        Ok(())
    }

    pub fn check_back_sync_progress(&mut self) -> Result<()> {
        self.request_expired_blob_range_requests()?;
        self.request_expired_block_range_requests()?;
        self.request_expired_data_column_range_requests()?;

        // Check if batch has finished
        if !self.sync_manager.ready_to_request_by_range() {
            return Ok(());
        }

        let Some(back_sync) = self.back_sync.as_mut() else {
            return Ok(());
        };

        if let Err(error) = back_sync.verify_blocks(&self.config, &self.database, &self.controller)
        {
            warn_with_peers!("error occurred while verifying back-sync data: {error:?}");

            if let Some(BackSyncError::FinalCheckpointMismatch::<P> { .. }) = error.downcast_ref() {
                back_sync.remove(&self.database)?;
                self.back_sync = BackSync::load(&self.database)?;
            }
        }

        if let Some(back_sync) = self.back_sync.as_mut() {
            back_sync.reset_batch();
        }

        self.try_to_spawn_back_sync_states_archiver()
    }

    fn finish_back_sync(&mut self) -> Result<()> {
        if let Some(back_sync) = self.back_sync.as_mut() {
            back_sync.remove(&self.database)?;

            debug_with_peers!("finishing back-sync: {:?}", back_sync.data());

            match back_sync.sync_mode() {
                BackSyncMode::Default => {
                    SyncToP2p::UpdateEarliestAvailableSlot(back_sync.current_slot())
                        .send(&self.sync_to_p2p_tx);
                }
                BackSyncMode::DataColumnsOnly {
                    previous_earliest_available_slot,
                    ..
                } => {
                    SyncToP2p::UpdateEarliestAvailableSlot(*previous_earliest_available_slot)
                        .send(&self.sync_to_p2p_tx);

                    if let Some(metrics) = self.metrics.as_ref() {
                        let custody_groups_count = self
                            .controller
                            .chain_config()
                            .custody_size::<P>(self.controller.sampling_columns_count() as u64);
                        metrics.set_beacon_custody_groups_backfilled(custody_groups_count);
                    }
                }
            }

            if let Some(sync) = BackSync::load(&self.database)? {
                self.back_sync = Some(sync);
                self.try_to_spawn_back_sync_states_archiver()?;
                self.request_blobs_and_blocks_if_ready();
            } else {
                self.set_back_synced(true);
            }
        }

        Ok(())
    }

    pub fn try_to_spawn_back_sync_states_archiver(&mut self) -> Result<()> {
        if let Some(back_sync) = self.back_sync.as_mut() {
            if let Some(archiver_to_sync_tx) = self.archiver_to_sync_tx.as_ref() {
                back_sync.try_to_spawn_state_archiver(
                    self.controller.clone_arc(),
                    self.anchor_checkpoint_provider.clone(),
                    self.is_exiting.clone_arc(),
                    archiver_to_sync_tx.clone(),
                )?;
            } else if back_sync.is_finished() {
                // Trigger back sync finish & clean-up without archiving
                self.finish_back_sync()?;
            }
        }

        Ok(())
    }

    #[expect(clippy::too_many_lines)]
    pub fn retry_sync_batches(&mut self, batches: Vec<SyncBatch<P>>) -> Result<()> {
        let mut peers_to_request = self.sync_manager.find_available_custodial_peers();
        let sampling_columns = self.controller.sampling_columns();

        for batch in batches {
            let direction = batch.get_direction();
            let peer_id = batch.get_peer_id();
            let mut start_slot = batch.get_start_slot();
            let mut count = batch.get_count();

            let mut should_penalize_peer = true;

            if direction == SyncDirection::Back && matches!(batch, SyncBatch::BlobSidecar { .. })
                || matches!(batch, SyncBatch::DataColumnSidecar { .. })
            {
                let chain_config = self.controller.chain_config();
                let data_serve_range_slot = if chain_config
                    .phase_at_slot::<P>(start_slot)
                    .is_peerdas_activated()
                {
                    misc::data_column_serve_range_slot::<P>(chain_config, self.slot)
                } else {
                    misc::blob_serve_range_slot::<P>(chain_config, self.slot)
                };

                if start_slot + count < data_serve_range_slot {
                    debug_with_peers!(
                        "skipping batch retry: blob back-sync batch is no longer relevant: \
                         {start_slot} + {count} < {data_serve_range_slot}"
                    );

                    continue;
                }

                if start_slot < data_serve_range_slot {
                    count = (start_slot + count)
                        .checked_sub(data_serve_range_slot)
                        .unwrap_or(1);

                    start_slot = data_serve_range_slot;
                    should_penalize_peer = false;
                }
            }

            if should_penalize_peer {
                SyncToP2p::ReportPeer(
                    peer_id,
                    PeerAction::MidToleranceError,
                    ReportSource::SyncService,
                    PeerReportReason::ExpiredSyncBatch,
                )
                .send(&self.sync_to_p2p_tx);
            }

            match batch {
                SyncBatch::BlobSidecar { .. } | SyncBatch::Block { .. } => {
                    let request_id = self.request_id()?;
                    let peer = self
                        .sync_manager
                        .random_peer(direction == SyncDirection::Back);

                    if let Some(peer_id) = peer {
                        if matches!(batch, SyncBatch::BlobSidecar { .. }) {
                            SyncToP2p::RequestBlobsByRange(request_id, peer_id, start_slot, count)
                                .send(&self.sync_to_p2p_tx);
                        } else {
                            SyncToP2p::RequestBlocksByRange(request_id, peer_id, start_slot, count)
                                .send(&self.sync_to_p2p_tx);
                        }
                    }

                    self.sync_manager.retry_batch(request_id, batch, peer);
                }
                SyncBatch::DataColumnSidecar {
                    ref data_columns, ..
                } => {
                    let mut request_id = self.request_id()?;
                    let missing_indices = self.sync_manager.missing_column_indices_by_range(
                        &sampling_columns,
                        start_slot,
                        count,
                    );

                    let missing_column_indices = data_columns
                        .iter()
                        .filter(|index| missing_indices.contains(index))
                        .copied()
                        .collect::<HashSet<_>>();

                    if missing_column_indices.is_empty() {
                        continue;
                    }

<<<<<<< HEAD
                    debug!(
                        "requesting columns ({}): [{}] at start slot: {start_slot}",
                        missing_column_indices.len(),
                        missing_column_indices.iter().join(", "),
                    );
=======
                        debug_with_peers!(
                            "requesting columns ({}): [{}] at start slot: {start_slot}",
                            missing_column_indices.len(),
                            missing_column_indices.iter().join(", "),
                        );

                        let peer_custody_columns_mapping =
                            match self.sync_manager.map_peer_custody_columns(
                                missing_column_indices,
                                start_slot,
                                &mut peers_to_request,
                            ) {
                                Ok(mapping) => mapping,
                                Err(error) => {
                                    debug_with_peers!("retry_sync_batches: {error:?}");
>>>>>>> 605cbb15

                    let peer_custody_columns_mapping =
                        match self.sync_manager.map_peer_custody_columns(
                            missing_column_indices,
                            start_slot,
                            &mut peers_to_request,
                        ) {
                            Ok(mapping) => mapping,
                            Err(error) => {
                                debug!("retry_sync_batches: {error:?}");

                                self.sync_manager.retry_batch(request_id, batch, None);
                                continue;
                            }
                        };

<<<<<<< HEAD
                    debug!(
                        "retrying batch {batch:?}, request_id: {request_id:?}, mappings: {:?}, \
                        new peers: [{peer_custody_columns_mapping:?}]",
                        peer_custody_columns_mapping.len(),
                    );
=======
                        debug_with_peers!(
                            "retrying batch {batch:?}, request_id: {request_id:?}, mappings: {:?}, \
                            new peers: [{peer_custody_columns_mapping:?}]",
                            peer_custody_columns_mapping.len(),
                        );
>>>>>>> 605cbb15

                    for (peer_id, columns) in peer_custody_columns_mapping {
                        let columns = ContiguousList::try_from_iter(columns.into_iter())
                            .map(Arc::new)
                            .expect("column indices must not be more than NUMBER_OF_COLUMNS");

                        let mut batch = batch.clone();
                        batch.set_peer_id(peer_id);
                        batch.increment_retry_count();
                        if let Err(e) = batch.set_data_columns(columns.clone_arc()) {
                            error!("Failed to set data columns for batch {:?}: {}", batch, e);
                        }

                        SyncToP2p::RequestDataColumnsByRange(
                            request_id, peer_id, start_slot, count, columns,
                        )
                        .send(&self.sync_to_p2p_tx);

                        self.sync_manager
                            .retry_batch(request_id, batch, Some(peer_id));

                        request_id = self.request_id()?;
                    }
                }
            }
        }

        Ok(())
    }

    fn request_expired_blob_range_requests(&mut self) -> Result<()> {
        let expired_batches = self
            .sync_manager
            .expired_blob_range_batches()
            .map(|(batch, _)| batch)
            .collect();

        self.retry_sync_batches(expired_batches)
    }

    fn request_expired_block_range_requests(&mut self) -> Result<()> {
        let expired_batches = self
            .sync_manager
            .expired_block_range_batches()
            .map(|(batch, _)| batch)
            .collect();

        self.retry_sync_batches(expired_batches)
    }

    fn request_expired_data_column_range_requests(&mut self) -> Result<()> {
        let expired_batches = self
            .sync_manager
            .expired_data_column_range_batches()
            .map(|(batch, _)| batch)
            .collect();

        self.retry_sync_batches(expired_batches)
    }

    fn request_blobs_and_blocks_if_ready(&self) {
        BlockSyncServiceMessage::RequestData.send(&self.self_tx);
    }

    fn request_data(&mut self) -> Result<()> {
        self.request_expired_blob_range_requests()?;
        self.request_expired_block_range_requests()?;
        self.request_expired_data_column_range_requests()?;

        if !self.sync_manager.ready_to_request_by_range() {
            return Ok(());
        }

        let is_peerdas_activated = self
            .controller
            .chain_config()
            .phase_at_slot::<P>(self.slot)
            .is_peerdas_activated();

        // Batch request data columns by root for missing columns if any
        if !self.is_forward_synced && is_peerdas_activated {
            self.batch_request_missing_data_columns()?;
        }

        let snapshot = self.controller.snapshot();
        let head_slot = snapshot.head_slot();
        let local_finalized_slot =
            misc::compute_start_slot_at_epoch::<P>(snapshot.finalized_epoch());
        let sampling_columns = self.controller.sampling_columns();

        self.set_forward_synced(snapshot.is_forward_synced());

        let batches = match self.sync_direction {
            SyncDirection::Forward => {
                if self.is_forward_synced
                    && self.slot.saturating_sub(head_slot) < MISSED_SLOTS_TO_TRIGGER_SYNC
                {
                    return Ok(());
                }

                self.sync_manager.build_forward_sync_batches(
                    self.controller.chain_config(),
                    self.slot,
                    head_slot,
                    local_finalized_slot,
                    &sampling_columns,
                )
            }
            SyncDirection::Back => {
                let data_availability_serve_range_slot = if is_peerdas_activated {
                    misc::data_column_serve_range_slot::<P>(
                        self.controller.chain_config(),
                        self.slot,
                    )
                } else {
                    misc::blob_serve_range_slot::<P>(self.controller.chain_config(), self.slot)
                };

                self.back_sync
                    .as_ref()
                    .filter(|back_sync| !back_sync.is_finished())
                    .map(|back_sync| {
                        self.sync_manager.build_back_sync_batches(
                            self.controller.chain_config(),
                            data_availability_serve_range_slot,
                            back_sync.current_slot(),
                            // download one extra block for parent validation
                            back_sync.low_slot_with_parent(),
                            &sampling_columns,
                            back_sync.sync_mode(),
                        )
                    })
                    .unwrap_or_default()
            }
        };

        self.request_batches(batches)
    }

    fn request_batches(&mut self, batches: Vec<SyncBatch<P>>) -> Result<()> {
        for batch in batches {
            let request_id = self.request_id()?;

            let peer_id = batch.get_peer_id();
            let start_slot = batch.get_start_slot();
            let count = batch.get_count();

            match batch {
                SyncBatch::DataColumnSidecar { .. } => {
                    let columns = batch.get_data_columns().clone().unwrap_or_default();

                    self.sync_manager
                        .add_data_columns_request_by_range(request_id, batch);

                    SyncToP2p::RequestDataColumnsByRange(
                        request_id, peer_id, start_slot, count, columns,
                    )
                    .send(&self.sync_to_p2p_tx);
                }
                SyncBatch::BlobSidecar { .. } => {
                    self.sync_manager
                        .add_blob_request_by_range(request_id, batch);

                    SyncToP2p::RequestBlobsByRange(request_id, peer_id, start_slot, count)
                        .send(&self.sync_to_p2p_tx);
                }
                SyncBatch::Block { .. } => {
                    self.sync_manager
                        .add_block_request_by_range(request_id, batch);

                    SyncToP2p::RequestBlocksByRange(request_id, peer_id, start_slot, count)
                        .send(&self.sync_to_p2p_tx);
                }
            }
        }

        Ok(())
    }

    fn request_custody_group_backfill(
        &mut self,
        column_indices: HashSet<u64>,
        previous_earliest_available_slot: Slot,
    ) -> Result<()> {
        let current: SyncCheckpoint = self.controller.head().value.block.as_ref().into();

        if current.slot == GENESIS_SLOT {
            return Ok(());
        }

        // +1 to include head slot into backfill range
        let current = SyncCheckpoint {
            slot: current.slot + 1,
            ..current
        };

        let high = current;

        let low = match &self.back_sync {
            Some(back_sync) => back_sync.data().current,
            // If back sync does not exist, that means all the back sync is completed
            None => {
                let terminus_epoch = self
                    .controller
                    .min_checked_data_availability_epoch(current.slot);

                SyncCheckpoint {
                    slot: misc::compute_start_slot_at_epoch::<P>(terminus_epoch),
                    block_root: H256::zero(),
                    parent_root: H256::zero(),
                }
            }
        };

        let back_sync_process = BackSync::<P>::new(
            BackSyncData { current, high, low },
            BackSyncMode::DataColumnsOnly {
                column_indices,
                previous_earliest_available_slot,
            },
        );

        if !back_sync_process.is_finished() {
            back_sync_process.save(&self.database)?;
        }

        self.back_sync = Some(back_sync_process);

        if self.is_forward_synced {
            self.sync_direction = SyncDirection::Back;
            self.set_back_synced(false);
        }

        self.request_blobs_and_blocks_if_ready();

        Ok(())
    }

    fn request_needed_blob_sidecars(
        &mut self,
        identifiers: Vec<BlobIdentifier>,
        slot: Slot,
        peer_id: Option<PeerId>,
    ) -> Result<()> {
        let blob_serve_slot = misc::blob_serve_range_slot::<P>(
            self.controller.chain_config(),
            self.controller.slot(),
        );

        if slot < blob_serve_slot {
            debug_with_peers!(
                "Ignoring needed blob sidecar request: slot: {slot} < blob_serve_slot: {blob_serve_slot}"
            );
            return Ok(());
        }

        let identifiers = identifiers
            .into_iter()
            .filter(|blob_identifier| {
                !self.received_blob_sidecars.contains_key(blob_identifier)
                    && !self.controller.contains_block(blob_identifier.block_root)
                    && self
                        .sync_manager
                        .ready_to_request_blob_by_root(blob_identifier, peer_id)
            })
            .collect::<Vec<_>>();

        if identifiers.is_empty() {
            debug_with_peers!(
                "cannot request BlobSidecarsByRoot: all requested blob sidecars have been received",
            );

            return Ok(());
        }

        let request_id = self.request_id()?;
        let peer_id = self.ensure_peer_connected(peer_id);

        let Some(peer_id) = peer_id.or_else(|| self.sync_manager.random_peer(false)) else {
            return Ok(());
        };

        let blob_ids = self
            .sync_manager
            .add_blobs_request_by_root(identifiers, peer_id);

        if !blob_ids.is_empty() {
            SyncToP2p::RequestBlobsByRoot(request_id, peer_id, blob_ids).send(&self.sync_to_p2p_tx);
        }

        Ok(())
    }

    fn request_needed_block(&mut self, block_root: H256, peer_id: Option<PeerId>) -> Result<()> {
        if !self.is_forward_synced {
            return Ok(());
        }

        if !self
            .sync_manager
            .ready_to_request_block_by_root(block_root, peer_id)
        {
            return Ok(());
        }

        if self.received_block_roots.contains_key(&block_root) {
            debug_with_peers!(
                "cannot request BeaconBlocksByRoot: requested block has been received:\
                 {block_root:?}"
            );

            return Ok(());
        }

        let request_id = self.request_id()?;
        let peer_id = self.ensure_peer_connected(peer_id);

        let Some(peer_id) = peer_id.or_else(|| self.sync_manager.random_peer(false)) else {
            return Ok(());
        };

        if self
            .sync_manager
            .add_block_request_by_root(block_root, peer_id)
        {
            SyncToP2p::RequestBlockByRoot(request_id, peer_id, block_root)
                .send(&self.sync_to_p2p_tx);
        }

        Ok(())
    }

    fn request_needed_data_columns(
        &mut self,
        data_columns_by_root: DataColumnsByRootIdentifier<P>,
        slot: Slot,
    ) -> Result<()> {
        let data_column_serve_range_slot = misc::data_column_serve_range_slot::<P>(
            self.controller.chain_config(),
            self.controller.slot(),
        );

        if slot < data_column_serve_range_slot {
            debug_with_peers!(
                "Ignoring needed data column sidecar request: slot: {slot} < data_column_serve_range_slot: {data_column_serve_range_slot}"
            );
            return Ok(());
        }

        let DataColumnsByRootIdentifier {
            block_root,
            columns: indices,
        } = data_columns_by_root;

        if self.controller.contains_block(block_root) {
            debug_with_peers!("block {block_root:?} already imported into the fork choice");
            return Ok(());
        }

        let missing_indices = indices
            .into_iter()
            .filter(|index| {
                let identifier = DataColumnIdentifier {
                    block_root,
                    index: *index,
                };

                !self.received_data_column_sidecars.contains_key(&identifier)
                    && self
                        .sync_manager
                        .ready_to_request_data_column_by_root(&identifier, None)
            })
            .collect::<HashSet<_>>();

        if missing_indices.is_empty() {
            debug_with_peers!(
                "cannot request DataColumnSidecarsByRoot: all requested data column sidecars have been received",
            );

            return Ok(());
        }

        let mut peers_to_request = self.sync_manager.find_available_custodial_peers();
        let peer_custody_columns_mapping = match self.sync_manager.map_peer_custody_columns(
            missing_indices,
            slot,
            &mut peers_to_request,
        ) {
            Ok(mapping) => mapping,
            Err(error) => {
                debug_with_peers!("request_needed_data_columns: {error:?}");
                return Ok(());
            }
        };

        for (peer_id, column_indices) in peer_custody_columns_mapping {
            let request_id = self.request_id()?;

            let data_columns_by_root = DataColumnsByRootIdentifier {
                block_root,
                columns: ContiguousList::try_from_iter(column_indices.into_iter())
                    .expect("column indices must not be more than NUMBER_OF_COLUMNS"),
            };

            if let Some(data_columns_by_root) = self
                .sync_manager
                .add_data_columns_request_by_root(data_columns_by_root, peer_id)
            {
                debug_with_peers!("add data column request by root (data_columns_by_root: {data_columns_by_root:?}, peer_id: {peer_id})");

                SyncToP2p::RequestDataColumnsByRoot(
                    request_id,
                    peer_id,
                    vec![data_columns_by_root],
                )
                .send(&self.sync_to_p2p_tx);
            }
        }

        Ok(())
    }

    #[expect(clippy::unwrap_or_default)]
    fn batch_request_missing_data_columns(&mut self) -> Result<()> {
        let snapshot = self.controller.snapshot();
        let head_slot = snapshot.head_slot();

        let Some(missing_column_indices_by_root) = self
            .sync_manager
            .missing_column_indices_by_root(&self.controller, head_slot)
        else {
            return Ok(());
        };

        let missing_column_by_indices = missing_column_indices_by_root
            .into_iter()
            .filter(|(block_root, _)| !self.controller.contains_block(*block_root))
            .fold(HashMap::new(), |mut acc, (block_root, indices)| {
                for index in indices {
                    acc.entry(index)
                        .or_insert_with(HashSet::new)
                        .insert(block_root);
                }
                acc
            });

        // Early return if no missing columns
        if missing_column_by_indices.is_empty() {
            return Ok(());
        }

        // Find the best peer coverage for these missing columns
        let missing_column_indices = missing_column_by_indices.keys().copied().collect();
        let mut peers_to_request = self.sync_manager.find_available_custodial_peers();
        let peer_custody_columns_mapping = match self.sync_manager.map_peer_custody_columns(
            missing_column_indices,
            head_slot,
            &mut peers_to_request,
        ) {
            Ok(mapping) => mapping,
            Err(error) => {
                debug_with_peers!("batch_request_missing_data_columns: {error:?}");
                return Ok(());
            }
        };

        for (peer_id, column_indices) in peer_custody_columns_mapping {
            let request_id = self.request_id()?;

            let mut column_indices_by_root = HashMap::new();
            for index in column_indices {
                if let Some(block_roots) = missing_column_by_indices.get(&index) {
                    block_roots.iter().for_each(|block_root| {
                        column_indices_by_root
                            .entry(*block_root)
                            .or_insert_with(Vec::new)
                            .push(index);
                    })
                }
            }

            let by_roots_request = column_indices_by_root
                .into_iter()
                .filter_map(|(block_root, column_indices)| {
                    let data_columns_by_root = DataColumnsByRootIdentifier {
                        block_root,
                        columns: ContiguousList::try_from(column_indices)
                            .expect("column indices must not be more than NUMBER_OF_COLUMNS"),
                    };

                    self.sync_manager
                        .add_data_columns_request_by_root(data_columns_by_root, peer_id)
                })
                .collect::<Vec<_>>();

            if !by_roots_request.is_empty() {
                debug_with_peers!(
                    "sending batched DataColumnsByRoot request to {peer_id}: {} blocks, {} total columns",
                    by_roots_request.len(),
                    by_roots_request.iter().map(|r| r.columns.len()).sum::<usize>()
                );

                SyncToP2p::RequestDataColumnsByRoot(request_id, peer_id, by_roots_request)
                    .send(&self.sync_to_p2p_tx);
            }
        }

        Ok(())
    }

    fn ensure_peer_connected(&self, peer_id: Option<PeerId>) -> Option<PeerId> {
        peer_id
            .filter(|peer_id| self.network_globals.is_peer_connected(peer_id))
            .or_else(|| {
                debug_with_peers!("Peer {peer_id:?} is no longer connected, will find a new peer");

                None
            })
    }

    fn request_peer_status(&mut self, peer_id: PeerId) -> Result<()> {
        SyncToP2p::RequestPeerStatus(self.request_id()?, peer_id).send(&self.sync_to_p2p_tx);
        Ok(())
    }

    fn request_id(&mut self) -> Result<AppRequestId> {
        let request_id = self.next_request_id;
        self.next_request_id = self.next_request_id.checked_add(1).ok_or(Error)?;
        Ok(AppRequestId::Application(request_id))
    }

    fn set_back_synced(&mut self, is_back_synced: bool) {
        debug_with_peers!("set back-synced: {is_back_synced}");

        let was_back_synced = self.is_back_synced;
        self.is_back_synced = is_back_synced;

        if was_back_synced != is_back_synced && is_back_synced {
            info_with_peers!("back-sync completed");

            self.sync_manager.cache_clear();
            self.sync_direction = SyncDirection::Forward;
        }
    }

    fn set_forward_synced(&mut self, is_forward_synced: bool) {
        debug_with_peers!("set forward synced: {is_forward_synced}");

        let was_forward_synced = self.is_forward_synced;
        self.is_forward_synced = is_forward_synced;

        if was_forward_synced && !is_forward_synced {
            // Stop back-sync and sync forward.
            if self.sync_direction == SyncDirection::Back {
                self.sync_direction = SyncDirection::Forward;
                self.sync_manager.cache_clear();
                self.request_blobs_and_blocks_if_ready();
            }
        }

        if !was_forward_synced && is_forward_synced {
            SyncToP2p::SubscribeToCoreTopics.send(&self.sync_to_p2p_tx);

            if self.back_sync.is_some() {
                self.received_block_roots = HashMap::new();
                self.received_blob_sidecars.clear();
                self.received_data_column_sidecars.clear();
                self.sync_direction = SyncDirection::Back;
                self.sync_manager.cache_clear();
                self.request_blobs_and_blocks_if_ready();
            }

            if let Some(validator_statistics) = self.validator_statistics.as_ref() {
                validator_statistics
                    .set_tracking_start(misc::compute_epoch_at_slot::<P>(self.controller.slot()));
            }
        }

        if was_forward_synced != is_forward_synced {
            SyncToApi::SyncStatus(is_forward_synced).send(&self.sync_to_api_tx);

            if let Some(sync_to_metrics_tx) = self.sync_to_metrics_tx.as_ref() {
                SyncToMetrics::SyncStatus(is_forward_synced).send(sync_to_metrics_tx);
            }
        }
    }

    fn register_new_received_block(&mut self, block_root: H256, slot: Slot) -> bool {
        self.received_block_roots.insert(block_root, slot).is_none()
    }

    fn register_new_received_blob_sidecar(
        &self,
        blob_identifier: BlobIdentifier,
        slot: Slot,
    ) -> bool {
        self.received_blob_sidecars
            .insert(blob_identifier, slot)
            .is_none()
    }

    fn register_new_received_data_column_sidecar(
        &self,
        data_column_identifier: DataColumnIdentifier,
        slot: Slot,
    ) -> bool {
        self.received_data_column_sidecars
            .insert(data_column_identifier, slot)
            .is_none()
    }

    fn track_collection_metrics(&self) {
        if let Some(metrics) = self.metrics.as_ref() {
            let type_name = tynm::type_name::<Self>();

            metrics.set_collection_length(
                module_path!(),
                &type_name,
                "received_blob_sidecars",
                self.received_blob_sidecars.len(),
            );

            metrics.set_collection_length(
                module_path!(),
                &type_name,
                "received_block_roots",
                self.received_block_roots.len(),
            );

            metrics.set_collection_length(
                module_path!(),
                &type_name,
                "received_data_column_sidecars",
                self.received_data_column_sidecars.len(),
            );
        }
    }
}

fn get_latest_finalized_back_sync_checkpoint(
    database: &Database,
) -> Result<Option<SyncCheckpoint>> {
    fork_choice_control::get(database, LATEST_FINALIZED_BACK_SYNC_CHECKPOINT_KEY)
}

fn save_latest_finalized_back_sync_checkpoint(
    database: &Database,
    checkpoint: SyncCheckpoint,
) -> Result<()> {
    fork_choice_control::save(
        database,
        LATEST_FINALIZED_BACK_SYNC_CHECKPOINT_KEY,
        checkpoint,
    )
}

pub fn print_sync_database_info(database: &Database) -> Result<()> {
    info_with_peers!(
        "latest finalized back-sync checkpoint: {:#?}",
        get_latest_finalized_back_sync_checkpoint(database)?,
    );

    let results = database.iterator_descending(..=BackSyncDataBySlot(Slot::MAX).to_string())?;

    for result in results {
        let (key_bytes, value_bytes) = result?;

        if !BackSyncDataBySlot::has_prefix(&key_bytes) {
            break;
        }

        let back_sync = BackSyncData::from_ssz_default(value_bytes)?;

        info_with_peers!("{} : {back_sync:#?}", String::from_utf8_lossy(&key_bytes));
    }

    Ok(())
}<|MERGE_RESOLUTION|>--- conflicted
+++ resolved
@@ -795,13 +795,6 @@
                         continue;
                     }
 
-<<<<<<< HEAD
-                    debug!(
-                        "requesting columns ({}): [{}] at start slot: {start_slot}",
-                        missing_column_indices.len(),
-                        missing_column_indices.iter().join(", "),
-                    );
-=======
                         debug_with_peers!(
                             "requesting columns ({}): [{}] at start slot: {start_slot}",
                             missing_column_indices.len(),
@@ -817,7 +810,6 @@
                                 Ok(mapping) => mapping,
                                 Err(error) => {
                                     debug_with_peers!("retry_sync_batches: {error:?}");
->>>>>>> 605cbb15
 
                     let peer_custody_columns_mapping =
                         match self.sync_manager.map_peer_custody_columns(
@@ -834,19 +826,11 @@
                             }
                         };
 
-<<<<<<< HEAD
-                    debug!(
-                        "retrying batch {batch:?}, request_id: {request_id:?}, mappings: {:?}, \
-                        new peers: [{peer_custody_columns_mapping:?}]",
-                        peer_custody_columns_mapping.len(),
-                    );
-=======
                         debug_with_peers!(
                             "retrying batch {batch:?}, request_id: {request_id:?}, mappings: {:?}, \
                             new peers: [{peer_custody_columns_mapping:?}]",
                             peer_custody_columns_mapping.len(),
                         );
->>>>>>> 605cbb15
 
                     for (peer_id, columns) in peer_custody_columns_mapping {
                         let columns = ContiguousList::try_from_iter(columns.into_iter())
