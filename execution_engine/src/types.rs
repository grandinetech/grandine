use std::sync::Arc;

use bls::{PublicKeyBytes, SignatureBytes};
use ethereum_types::H64;
use serde::{Deserialize, Serialize};
use ssz::{ByteList, ByteVector, ContiguousList};
use types::{
    bellatrix::{
        containers::ExecutionPayload as BellatrixExecutionPayload,
        primitives::{Gas, Transaction, Wei},
    },
    capella::{
        containers::{ExecutionPayload as CapellaExecutionPayload, Withdrawal},
        primitives::WithdrawalIndex,
    },
    combined::ExecutionPayload,
    deneb::{
        containers::ExecutionPayload as DenebExecutionPayload,
        primitives::{Blob, KzgCommitment, KzgProof},
    },
    electra::containers::{
        DepositReceipt, ExecutionLayerWithdrawalRequest,
        ExecutionPayload as ElectraExecutionPayload,
    },
    nonstandard::{Phase, WithBlobsAndMev},
    phase0::primitives::{
        ExecutionAddress, ExecutionBlockHash, ExecutionBlockNumber, Gwei, UnixSeconds,
        ValidatorIndex, H256,
    },
    preset::Preset,
};

/// [`ExecutionPayloadV1`](https://github.com/ethereum/execution-apis/blob/b7c5d3420e00648f456744d121ffbd929862924d/src/engine/paris.md#executionpayloadv1)
#[derive(Deserialize, Serialize)]
#[serde(bound = "", rename_all = "camelCase")]
pub struct ExecutionPayloadV1<P: Preset> {
    pub parent_hash: ExecutionBlockHash,
    pub fee_recipient: ExecutionAddress,
    pub state_root: H256,
    pub receipts_root: H256,
    pub logs_bloom: ByteVector<P::BytesPerLogsBloom>,
    pub prev_randao: H256,
    #[serde(with = "serde_utils::prefixed_hex_quantity")]
    pub block_number: ExecutionBlockNumber,
    #[serde(with = "serde_utils::prefixed_hex_quantity")]
    pub gas_limit: Gas,
    #[serde(with = "serde_utils::prefixed_hex_quantity")]
    pub gas_used: Gas,
    #[serde(with = "serde_utils::prefixed_hex_quantity")]
    pub timestamp: UnixSeconds,
    pub extra_data: Arc<ByteList<P::MaxExtraDataBytes>>,
    #[serde(with = "serde_utils::prefixed_hex_quantity")]
    pub base_fee_per_gas: Wei,
    pub block_hash: ExecutionBlockHash,
    pub transactions: Arc<ContiguousList<Transaction<P>, P::MaxTransactionsPerPayload>>,
}

impl<P: Preset> From<BellatrixExecutionPayload<P>> for ExecutionPayloadV1<P> {
    fn from(payload: BellatrixExecutionPayload<P>) -> Self {
        let BellatrixExecutionPayload {
            parent_hash,
            fee_recipient,
            state_root,
            receipts_root,
            logs_bloom,
            prev_randao,
            block_number,
            gas_limit,
            gas_used,
            timestamp,
            extra_data,
            base_fee_per_gas,
            block_hash,
            transactions,
        } = payload;

        Self {
            parent_hash,
            fee_recipient,
            state_root,
            receipts_root,
            logs_bloom,
            prev_randao,
            block_number,
            gas_limit,
            gas_used,
            timestamp,
            extra_data,
            base_fee_per_gas,
            block_hash,
            transactions,
        }
    }
}

impl<P: Preset> From<ExecutionPayloadV1<P>> for BellatrixExecutionPayload<P> {
    fn from(payload: ExecutionPayloadV1<P>) -> Self {
        let ExecutionPayloadV1 {
            parent_hash,
            fee_recipient,
            state_root,
            receipts_root,
            logs_bloom,
            prev_randao,
            block_number,
            gas_limit,
            gas_used,
            timestamp,
            extra_data,
            base_fee_per_gas,
            block_hash,
            transactions,
        } = payload;

        Self {
            parent_hash,
            fee_recipient,
            state_root,
            receipts_root,
            logs_bloom,
            prev_randao,
            block_number,
            gas_limit,
            gas_used,
            timestamp,
            extra_data,
            base_fee_per_gas,
            block_hash,
            transactions,
        }
    }
}

/// [`ExecutionPayloadV2`](https://github.com/ethereum/execution-apis/blob/b7c5d3420e00648f456744d121ffbd929862924d/src/engine/shanghai.md#executionpayloadv2)
#[derive(Deserialize, Serialize)]
#[serde(bound = "", rename_all = "camelCase")]
pub struct ExecutionPayloadV2<P: Preset> {
    pub parent_hash: ExecutionBlockHash,
    pub fee_recipient: ExecutionAddress,
    pub state_root: H256,
    pub receipts_root: H256,
    pub logs_bloom: ByteVector<P::BytesPerLogsBloom>,
    pub prev_randao: H256,
    #[serde(with = "serde_utils::prefixed_hex_quantity")]
    pub block_number: ExecutionBlockNumber,
    #[serde(with = "serde_utils::prefixed_hex_quantity")]
    pub gas_limit: Gas,
    #[serde(with = "serde_utils::prefixed_hex_quantity")]
    pub gas_used: Gas,
    #[serde(with = "serde_utils::prefixed_hex_quantity")]
    pub timestamp: UnixSeconds,
    pub extra_data: Arc<ByteList<P::MaxExtraDataBytes>>,
    #[serde(with = "serde_utils::prefixed_hex_quantity")]
    pub base_fee_per_gas: Wei,
    pub block_hash: ExecutionBlockHash,
    pub transactions: Arc<ContiguousList<Transaction<P>, P::MaxTransactionsPerPayload>>,
    pub withdrawals: ContiguousList<WithdrawalV1, P::MaxWithdrawalsPerPayload>,
}

impl<P: Preset> From<CapellaExecutionPayload<P>> for ExecutionPayloadV2<P> {
    fn from(payload: CapellaExecutionPayload<P>) -> Self {
        let CapellaExecutionPayload {
            parent_hash,
            fee_recipient,
            state_root,
            receipts_root,
            logs_bloom,
            prev_randao,
            block_number,
            gas_limit,
            gas_used,
            timestamp,
            extra_data,
            base_fee_per_gas,
            block_hash,
            transactions,
            withdrawals,
        } = payload;

        let withdrawals = withdrawals.map(Into::into);

        Self {
            parent_hash,
            fee_recipient,
            state_root,
            receipts_root,
            logs_bloom,
            prev_randao,
            block_number,
            gas_limit,
            gas_used,
            timestamp,
            extra_data,
            base_fee_per_gas,
            block_hash,
            transactions,
            withdrawals,
        }
    }
}

impl<P: Preset> From<ExecutionPayloadV2<P>> for CapellaExecutionPayload<P> {
    fn from(payload: ExecutionPayloadV2<P>) -> Self {
        let ExecutionPayloadV2 {
            parent_hash,
            fee_recipient,
            state_root,
            receipts_root,
            logs_bloom,
            prev_randao,
            block_number,
            gas_limit,
            gas_used,
            timestamp,
            extra_data,
            base_fee_per_gas,
            block_hash,
            transactions,
            withdrawals,
        } = payload;

        let withdrawals = withdrawals.map(Into::into);

        Self {
            parent_hash,
            fee_recipient,
            state_root,
            receipts_root,
            logs_bloom,
            prev_randao,
            block_number,
            gas_limit,
            gas_used,
            timestamp,
            extra_data,
            base_fee_per_gas,
            block_hash,
            transactions,
            withdrawals,
        }
    }
}

/// [`ExecutionPayloadV3`](https://github.com/ethereum/execution-apis/blob/v1.0.0-beta.3/src/engine/experimental/blob-extension.md#executionpayloadv3)
#[derive(Deserialize, Serialize)]
#[serde(bound = "", rename_all = "camelCase")]
pub struct ExecutionPayloadV3<P: Preset> {
    pub parent_hash: ExecutionBlockHash,
    pub fee_recipient: ExecutionAddress,
    pub state_root: H256,
    pub receipts_root: H256,
    pub logs_bloom: ByteVector<P::BytesPerLogsBloom>,
    pub prev_randao: H256,
    #[serde(with = "serde_utils::prefixed_hex_quantity")]
    pub block_number: ExecutionBlockNumber,
    #[serde(with = "serde_utils::prefixed_hex_quantity")]
    pub gas_limit: Gas,
    #[serde(with = "serde_utils::prefixed_hex_quantity")]
    pub gas_used: Gas,
    #[serde(with = "serde_utils::prefixed_hex_quantity")]
    pub timestamp: UnixSeconds,
    pub extra_data: Arc<ByteList<P::MaxExtraDataBytes>>,
    #[serde(with = "serde_utils::prefixed_hex_quantity")]
    pub base_fee_per_gas: Wei,
    pub block_hash: ExecutionBlockHash,
    pub transactions: Arc<ContiguousList<Transaction<P>, P::MaxTransactionsPerPayload>>,
    pub withdrawals: ContiguousList<WithdrawalV1, P::MaxWithdrawalsPerPayload>,
    #[serde(with = "serde_utils::prefixed_hex_quantity")]
    pub blob_gas_used: Gas,
    #[serde(with = "serde_utils::prefixed_hex_quantity")]
    pub excess_blob_gas: Gas,
}

impl<P: Preset> From<DenebExecutionPayload<P>> for ExecutionPayloadV3<P> {
    fn from(payload: DenebExecutionPayload<P>) -> Self {
        let DenebExecutionPayload {
            parent_hash,
            fee_recipient,
            state_root,
            receipts_root,
            logs_bloom,
            prev_randao,
            block_number,
            gas_limit,
            gas_used,
            timestamp,
            extra_data,
            base_fee_per_gas,
            block_hash,
            transactions,
            withdrawals,
            blob_gas_used,
            excess_blob_gas,
        } = payload;

        let withdrawals = withdrawals.map(Into::into);

        Self {
            parent_hash,
            fee_recipient,
            state_root,
            receipts_root,
            logs_bloom,
            prev_randao,
            block_number,
            gas_limit,
            gas_used,
            timestamp,
            extra_data,
            base_fee_per_gas,
            block_hash,
            transactions,
            withdrawals,
            blob_gas_used,
            excess_blob_gas,
        }
    }
}

impl<P: Preset> From<ExecutionPayloadV3<P>> for DenebExecutionPayload<P> {
    fn from(payload: ExecutionPayloadV3<P>) -> Self {
        let ExecutionPayloadV3 {
            parent_hash,
            fee_recipient,
            state_root,
            receipts_root,
            logs_bloom,
            prev_randao,
            block_number,
            gas_limit,
            gas_used,
            timestamp,
            extra_data,
            base_fee_per_gas,
            block_hash,
            transactions,
            withdrawals,
            blob_gas_used,
            excess_blob_gas,
        } = payload;

        let withdrawals = withdrawals.map(Into::into);

        Self {
            parent_hash,
            fee_recipient,
            state_root,
            receipts_root,
            logs_bloom,
            prev_randao,
            block_number,
            gas_limit,
            gas_used,
            timestamp,
            extra_data,
            base_fee_per_gas,
            block_hash,
            transactions,
            withdrawals,
            blob_gas_used,
            excess_blob_gas,
        }
    }
}

/// [`ExecutionPayloadV4`](https://github.com/ethereum/execution-apis/blob/main/src/engine/prague.md#ExecutionPayloadV4)
#[derive(Deserialize, Serialize)]
#[serde(bound = "", rename_all = "camelCase")]
pub struct ExecutionPayloadV4<P: Preset> {
    pub parent_hash: ExecutionBlockHash,
    pub fee_recipient: ExecutionAddress,
    pub state_root: H256,
    pub receipts_root: H256,
    pub logs_bloom: ByteVector<P::BytesPerLogsBloom>,
    pub prev_randao: H256,
    #[serde(with = "serde_utils::prefixed_hex_quantity")]
    pub block_number: ExecutionBlockNumber,
    #[serde(with = "serde_utils::prefixed_hex_quantity")]
    pub gas_limit: Gas,
    #[serde(with = "serde_utils::prefixed_hex_quantity")]
    pub gas_used: Gas,
    #[serde(with = "serde_utils::prefixed_hex_quantity")]
    pub timestamp: UnixSeconds,
    pub extra_data: Arc<ByteList<P::MaxExtraDataBytes>>,
    #[serde(with = "serde_utils::prefixed_hex_quantity")]
    pub base_fee_per_gas: Wei,
    pub block_hash: ExecutionBlockHash,
    pub transactions: Arc<ContiguousList<Transaction<P>, P::MaxTransactionsPerPayload>>,
    pub withdrawals: ContiguousList<WithdrawalV1, P::MaxWithdrawalsPerPayload>,
    #[serde(with = "serde_utils::prefixed_hex_quantity")]
    pub blob_gas_used: Gas,
    #[serde(with = "serde_utils::prefixed_hex_quantity")]
    pub excess_blob_gas: Gas,
    #[serde(rename = "depositRequests")]
    pub deposit_receipts: ContiguousList<DepositReceiptV1, P::MaxDepositReceiptsPerPayload>,
    pub withdrawal_requests:
        ContiguousList<WithdrawalRequestV1, P::MaxWithdrawalRequestsPerPayload>,
}

impl<P: Preset> From<ElectraExecutionPayload<P>> for ExecutionPayloadV4<P> {
    fn from(payload: ElectraExecutionPayload<P>) -> Self {
        let ElectraExecutionPayload {
            parent_hash,
            fee_recipient,
            state_root,
            receipts_root,
            logs_bloom,
            prev_randao,
            block_number,
            gas_limit,
            gas_used,
            timestamp,
            extra_data,
            base_fee_per_gas,
            block_hash,
            transactions,
            withdrawals,
            blob_gas_used,
            excess_blob_gas,
            deposit_receipts,
            withdrawal_requests,
        } = payload;

        let withdrawals = withdrawals.map(Into::into);
        let deposit_receipts = deposit_receipts.map(Into::into);
        let withdrawal_requests = withdrawal_requests.map(Into::into);

        Self {
            parent_hash,
            fee_recipient,
            state_root,
            receipts_root,
            logs_bloom,
            prev_randao,
            block_number,
            gas_limit,
            gas_used,
            timestamp,
            extra_data,
            base_fee_per_gas,
            block_hash,
            transactions,
            withdrawals,
            blob_gas_used,
            excess_blob_gas,
            deposit_receipts,
            withdrawal_requests,
        }
    }
}

impl<P: Preset> From<ExecutionPayloadV4<P>> for ElectraExecutionPayload<P> {
    fn from(payload: ExecutionPayloadV4<P>) -> Self {
        let ExecutionPayloadV4 {
            parent_hash,
            fee_recipient,
            state_root,
            receipts_root,
            logs_bloom,
            prev_randao,
            block_number,
            gas_limit,
            gas_used,
            timestamp,
            extra_data,
            base_fee_per_gas,
            block_hash,
            transactions,
            withdrawals,
            blob_gas_used,
            excess_blob_gas,
            deposit_receipts,
            withdrawal_requests,
        } = payload;

        let withdrawals = withdrawals.map(Into::into);
        let deposit_receipts = deposit_receipts.map(Into::into);
        let withdrawal_requests = withdrawal_requests.map(Into::into);

        Self {
            parent_hash,
            fee_recipient,
            state_root,
            receipts_root,
            logs_bloom,
            prev_randao,
            block_number,
            gas_limit,
            gas_used,
            timestamp,
            extra_data,
            base_fee_per_gas,
            block_hash,
            transactions,
            withdrawals,
            blob_gas_used,
            excess_blob_gas,
            deposit_receipts,
            withdrawal_requests,
        }
    }
}

#[derive(Deserialize, Serialize)]
#[serde(bound = "", rename_all = "camelCase")]
pub struct DepositReceiptV1 {
    pub pubkey: PublicKeyBytes,
    pub withdrawal_credentials: H256,
    #[serde(with = "serde_utils::prefixed_hex_quantity")]
    pub amount: Gwei,
    pub signature: SignatureBytes,
    #[serde(with = "serde_utils::prefixed_hex_quantity")]
    pub index: u64,
}

impl From<DepositReceipt> for DepositReceiptV1 {
    fn from(deposit_receipt: DepositReceipt) -> Self {
        let DepositReceipt {
            pubkey,
            withdrawal_credentials,
            amount,
            signature,
            index,
        } = deposit_receipt;

        Self {
            pubkey,
            withdrawal_credentials,
            amount,
            signature,
            index,
        }
    }
}

impl From<DepositReceiptV1> for DepositReceipt {
    fn from(deposit_receipt: DepositReceiptV1) -> Self {
        let DepositReceiptV1 {
            pubkey,
            withdrawal_credentials,
            amount,
            signature,
            index,
        } = deposit_receipt;

        Self {
            pubkey,
            withdrawal_credentials,
            amount,
            signature,
            index,
        }
    }
}

#[derive(Deserialize, Serialize)]
#[serde(bound = "", rename_all = "camelCase")]
pub struct WithdrawalRequestV1 {
    pub source_address: ExecutionAddress,
    pub validator_public_key: PublicKeyBytes,
    #[serde(with = "serde_utils::prefixed_hex_quantity")]
    pub amount: Gwei,
}

impl From<ExecutionLayerWithdrawalRequest> for WithdrawalRequestV1 {
    fn from(execution_layer_withdrawal_request: ExecutionLayerWithdrawalRequest) -> Self {
        let ExecutionLayerWithdrawalRequest {
            source_address,
            validator_pubkey,
            amount,
        } = execution_layer_withdrawal_request;

        Self {
            source_address,
            validator_public_key: validator_pubkey,
            amount,
        }
    }
}

impl From<WithdrawalRequestV1> for ExecutionLayerWithdrawalRequest {
    fn from(withdrawal_request: WithdrawalRequestV1) -> Self {
        let WithdrawalRequestV1 {
            source_address,
            validator_public_key,
            amount,
        } = withdrawal_request;

        Self {
            source_address,
            validator_pubkey: validator_public_key,
            amount,
        }
    }
}

/// [`BlobsBundleV1`](https://github.com/ethereum/execution-apis/blob/v1.0.0-beta.3/src/engine/experimental/blob-extension.md#blobsbundlev1)
#[derive(Deserialize, Serialize)]
#[serde(bound = "", rename_all = "camelCase")]
pub struct BlobsBundleV1<P: Preset> {
    pub commitments: ContiguousList<KzgCommitment, P::MaxBlobCommitmentsPerBlock>,
    pub proofs: ContiguousList<KzgProof, P::MaxBlobsPerBlock>,
    pub blobs: ContiguousList<Blob<P>, P::MaxBlobsPerBlock>,
}

/// [`ForkChoiceStateV1`](https://github.com/ethereum/execution-apis/blob/b7c5d3420e00648f456744d121ffbd929862924d/src/engine/paris.md#forkchoicestatev1)
// clippy warning about all fields ending with same postfixes disabled
#[allow(clippy::struct_field_names)]
#[derive(Serialize)]
#[serde(rename_all = "camelCase")]
pub struct ForkChoiceStateV1 {
    pub head_block_hash: ExecutionBlockHash,
    pub safe_block_hash: ExecutionBlockHash,
    pub finalized_block_hash: ExecutionBlockHash,
}

/// [`PayloadAttributesV1`](https://github.com/ethereum/execution-apis/blob/b7c5d3420e00648f456744d121ffbd929862924d/src/engine/paris.md#payloadattributesv1)
#[derive(Serialize)]
#[serde(rename_all = "camelCase")]
pub struct PayloadAttributesV1 {
    #[serde(with = "serde_utils::prefixed_hex_quantity")]
    pub timestamp: UnixSeconds,
    pub prev_randao: H256,
    pub suggested_fee_recipient: ExecutionAddress,
}

/// [`PayloadAttributesV2`](https://github.com/ethereum/execution-apis/blob/b7c5d3420e00648f456744d121ffbd929862924d/src/engine/shanghai.md#payloadattributesv2)
#[derive(Serialize)]
#[serde(rename_all = "camelCase")]
pub struct PayloadAttributesV2<P: Preset> {
    #[serde(with = "serde_utils::prefixed_hex_quantity")]
    pub timestamp: UnixSeconds,
    pub prev_randao: H256,
    pub suggested_fee_recipient: ExecutionAddress,
    pub withdrawals: ContiguousList<WithdrawalV1, P::MaxWithdrawalsPerPayload>,
}

/// [`PayloadAttributesV3`](https://github.com/ethereum/execution-apis/blob/fe8e13c288c592ec154ce25c534e26cb7ce0530d/src/engine/cancun.md#payloadattributesv3)
#[derive(Serialize)]
#[serde(rename_all = "camelCase")]
pub struct PayloadAttributesV3<P: Preset> {
    #[serde(with = "serde_utils::prefixed_hex_quantity")]
    pub timestamp: UnixSeconds,
    pub prev_randao: H256,
    pub suggested_fee_recipient: ExecutionAddress,
    pub withdrawals: ContiguousList<WithdrawalV1, P::MaxWithdrawalsPerPayload>,
    pub parent_beacon_block_root: H256,
}

/// [`engine_getPayloadV1` response](https://github.com/ethereum/execution-apis/blob/b7c5d3420e00648f456744d121ffbd929862924d/src/engine/paris.md#response-2).
pub type EngineGetPayloadV1Response<P> = ExecutionPayloadV1<P>;

impl<P: Preset> From<EngineGetPayloadV1Response<P>> for WithBlobsAndMev<ExecutionPayload<P>, P> {
    fn from(response: EngineGetPayloadV1Response<P>) -> Self {
        Self::with_default(ExecutionPayload::Bellatrix(response.into()))
    }
}

/// [`engine_getPayloadV2` response] specialized for Capella.
///
/// [`execution_payload`] could also contain an [`ExecutionPayloadV1`],
/// but we never call `engine_getPayloadV2` with Bellatrix payload IDs.
///
/// [`engine_getPayloadV2` response]: https://github.com/ethereum/execution-apis/blob/b7c5d3420e00648f456744d121ffbd929862924d/src/engine/shanghai.md#response-2
/// [`execution_payload`]:            #structfield.execution_payload
#[derive(Deserialize)]
#[serde(bound = "", rename_all = "camelCase")]
pub struct EngineGetPayloadV2Response<P: Preset> {
    pub execution_payload: ExecutionPayloadV2<P>,
    #[serde(with = "serde_utils::prefixed_hex_quantity")]
    pub block_value: Wei,
}

impl<P: Preset> From<EngineGetPayloadV2Response<P>> for WithBlobsAndMev<ExecutionPayload<P>, P> {
    fn from(response: EngineGetPayloadV2Response<P>) -> Self {
        let EngineGetPayloadV2Response {
            execution_payload,
            block_value,
        } = response;

        let execution_payload = ExecutionPayload::Capella(execution_payload.into());

        Self::with_default(execution_payload).with_mev(block_value)
    }
}

/// [`engine_getPayloadV3` response] specialized for Deneb.
///
/// [`engine_getPayloadV3` response]: https://github.com/ethereum/execution-apis/blob/fe8e13c288c592ec154ce25c534e26cb7ce0530d/src/engine/cancun.md#response-2
/// [`execution_payload`]:            #structfield.execution_payload
#[derive(Deserialize)]
#[serde(bound = "", rename_all = "camelCase")]
pub struct EngineGetPayloadV3Response<P: Preset> {
    pub execution_payload: ExecutionPayloadV3<P>,
    #[serde(with = "serde_utils::prefixed_hex_quantity")]
    pub block_value: Wei,
    pub blobs_bundle: BlobsBundleV1<P>,
    pub should_override_builder: bool,
}

impl<P: Preset> From<EngineGetPayloadV3Response<P>> for WithBlobsAndMev<ExecutionPayload<P>, P> {
    fn from(response: EngineGetPayloadV3Response<P>) -> Self {
        let EngineGetPayloadV3Response {
            execution_payload,
            block_value,
            blobs_bundle,
            ..
        } = response;

        let execution_payload = ExecutionPayload::Deneb(execution_payload.into());

        let BlobsBundleV1 {
            commitments,
            proofs,
            blobs,
        } = blobs_bundle;

        Self::new(
            execution_payload,
            Some(commitments),
            Some(proofs),
            Some(blobs),
            Some(block_value),
        )
    }
}

#[derive(Deserialize)]
#[serde(bound = "", rename_all = "camelCase")]
pub struct EngineGetPayloadV4Response<P: Preset> {
    pub execution_payload: ExecutionPayloadV4<P>,
    #[serde(with = "serde_utils::prefixed_hex_quantity")]
    pub block_value: Wei,
    pub blobs_bundle: BlobsBundleV1<P>,
    pub should_override_builder: bool,
}

impl<P: Preset> From<EngineGetPayloadV4Response<P>> for WithBlobsAndMev<ExecutionPayload<P>, P> {
    fn from(response: EngineGetPayloadV4Response<P>) -> Self {
        let EngineGetPayloadV4Response {
            execution_payload,
            block_value,
            blobs_bundle,
            ..
        } = response;

        let execution_payload = ExecutionPayload::Electra(execution_payload.into());

        let BlobsBundleV1 {
            commitments,
            proofs,
            blobs,
        } = blobs_bundle;

        Self::new(
            execution_payload,
            Some(commitments),
            Some(proofs),
            Some(blobs),
            Some(block_value),
        )
    }
}

#[derive(Serialize)]
#[serde(untagged, bound = "")]
pub enum PayloadAttributes<P: Preset> {
    Bellatrix(PayloadAttributesV1),
    Capella(PayloadAttributesV2<P>),
    Deneb(PayloadAttributesV3<P>),
    Electra(PayloadAttributesV3<P>),
}

impl<P: Preset> PayloadAttributes<P> {
    #[must_use]
    pub const fn phase(&self) -> Phase {
        match self {
            Self::Bellatrix(_) => Phase::Bellatrix,
            Self::Capella(_) => Phase::Capella,
            Self::Deneb(_) => Phase::Deneb,
            Self::Electra(_) => Phase::Electra,
        }
    }
}

/// [`PayloadStatusV1`](https://github.com/ethereum/execution-apis/blob/b7c5d3420e00648f456744d121ffbd929862924d/src/engine/paris.md#payloadstatusv1)
#[derive(Clone, PartialEq, Eq, Debug, Deserialize)]
#[serde(rename_all = "camelCase")]
#[cfg_attr(test, derive(Serialize))]
pub struct PayloadStatusV1 {
    pub status: PayloadValidationStatus,
    pub latest_valid_hash: Option<ExecutionBlockHash>,
    pub validation_error: Option<String>,
}

/// [`WithdrawalV1`](https://github.com/ethereum/execution-apis/blob/b7c5d3420e00648f456744d121ffbd929862924d/src/engine/shanghai.md#withdrawalv1)
#[derive(Deserialize, Serialize)]
#[serde(rename_all = "camelCase")]
pub struct WithdrawalV1 {
    #[serde(with = "serde_utils::prefixed_hex_quantity")]
    pub index: WithdrawalIndex,
    #[serde(with = "serde_utils::prefixed_hex_quantity")]
    pub validator_index: ValidatorIndex,
    pub address: ExecutionAddress,
    #[serde(with = "serde_utils::prefixed_hex_quantity")]
    pub amount: Gwei,
}

impl From<Withdrawal> for WithdrawalV1 {
    fn from(withdrawal: Withdrawal) -> Self {
        let Withdrawal {
            index,
            validator_index,
            address,
            amount,
        } = withdrawal;

        Self {
            index,
            validator_index,
            address,
            amount,
        }
    }
}

impl From<WithdrawalV1> for Withdrawal {
    fn from(withdrawal: WithdrawalV1) -> Self {
        let WithdrawalV1 {
            index,
            validator_index,
            address,
            amount,
        } = withdrawal;

        Self {
            index,
            validator_index,
            address,
            amount,
        }
    }
}

#[derive(Clone, Copy, PartialEq, Eq, Debug, Deserialize)]
#[serde(rename_all = "SCREAMING_SNAKE_CASE")]
#[cfg_attr(test, derive(Serialize))]
pub enum PayloadValidationStatus {
    Valid,
    Invalid,
    Syncing,
    Accepted,
    InvalidBlockHash,
}

impl PayloadValidationStatus {
    #[must_use]
    pub const fn is_valid(self) -> bool {
        matches!(self, Self::Valid)
    }

    #[must_use]
    pub const fn is_invalid(self) -> bool {
        matches!(self, Self::Invalid | Self::InvalidBlockHash)
    }

    #[must_use]
    pub const fn is_syncing(self) -> bool {
        matches!(self, Self::Syncing)
    }
}

/// [`engine_forkchoiceUpdated` response](https://github.com/ethereum/execution-apis/blob/b7c5d3420e00648f456744d121ffbd929862924d/src/engine/paris.md#response-1)
#[derive(Debug)]
pub struct ForkChoiceUpdatedResponse {
    pub payload_status: PayloadStatusV1,
    pub payload_id: Option<PayloadId>,
}

#[derive(Clone, Copy, Debug)]
pub enum PayloadId {
    Bellatrix(H64),
    Capella(H64),
    Deneb(H64),
    Electra(H64),
<<<<<<< HEAD
=======
}

#[derive(Deserialize)]
#[serde(deny_unknown_fields)]
pub struct PayloadStatusWithBlockHash {
    pub block_hash: ExecutionBlockHash,
    pub payload_status: PayloadStatus,
}

// `PayloadStatusV1` is deserialized from data containing keys in `camelCase`,
// whereas `consensus-spec-tests` and `grandine-snapshot-tests` use `snake_case`.
#[derive(Deserialize)]
#[serde(deny_unknown_fields)]
pub struct PayloadStatus {
    status: PayloadValidationStatus,
    latest_valid_hash: Option<ExecutionBlockHash>,
    validation_error: Option<String>,
}

impl From<PayloadStatus> for PayloadStatusV1 {
    fn from(payload_status: PayloadStatus) -> Self {
        let PayloadStatus {
            status,
            latest_valid_hash,
            validation_error,
        } = payload_status;

        Self {
            status,
            latest_valid_hash,
            validation_error,
        }
    }
>>>>>>> d6bb1e9a
}

#[cfg(test)]
mod tests {
    use anyhow::Result;
    use hex_literal::hex;
    use serde_json::{json, Value};
    use types::{phase0::primitives::H160, preset::Mainnet};

    use super::*;

    #[test]
    fn test_bellatrix_execution_payload_conversion_and_serialization() -> Result<()> {
        let payload_v1 = ExecutionPayloadV1::from(sample_bellatrix_payload().value);
        let actual_json = serde_json::to_value(&payload_v1)?;
        let expected_json = sample_bellatrix_payload_json();

        assert_eq!(actual_json, expected_json);

        Ok(())
    }

    #[test]
    fn test_capella_execution_payload_conversion_and_serialization() -> Result<()> {
        let payload_v2 = ExecutionPayloadV2::from(sample_capella_payload().value);
        let actual_json = serde_json::to_value(&payload_v2)?;
        let expected_json = sample_capella_payload_json();

        assert_eq!(actual_json, expected_json);

        Ok(())
    }

    #[test]
    fn test_engine_get_payload_v1_response_deserialization_and_conversion() -> Result<()> {
        let json = sample_bellatrix_payload_json();
        let response = serde_json::from_value::<EngineGetPayloadV1Response<Mainnet>>(json)?;
        let actual_payload = WithBlobsAndMev::from(response);
        let expected_payload = sample_bellatrix_payload().map(Into::into);

        assert_eq!(actual_payload, expected_payload);

        Ok(())
    }

    #[test]
    fn test_engine_get_payload_v1_response_with_extra_fields_deserialization_and_conversion(
    ) -> Result<()> {
        let json = sample_bellatrix_payload_with_extra_fields_json();
        let response = serde_json::from_value::<EngineGetPayloadV1Response<Mainnet>>(json)?;
        let actual_payload = WithBlobsAndMev::from(response);
        let expected_payload = sample_bellatrix_payload().map(Into::into);

        assert_eq!(actual_payload, expected_payload);

        Ok(())
    }

    #[test]
    fn test_engine_get_payload_v2_response_deserialization_and_conversion() -> Result<()> {
        let json = sample_capella_response_json();
        let response = serde_json::from_value::<EngineGetPayloadV2Response<Mainnet>>(json)?;
        let actual_payload = WithBlobsAndMev::from(response);
        let expected_payload = sample_capella_payload().map(Into::into);

        assert_eq!(actual_payload, expected_payload);

        Ok(())
    }

    #[test]
    fn test_engine_get_payload_v3_response_deserialization_and_conversion() -> Result<()> {
        let json = sample_deneb_response_json();
        let response = serde_json::from_value::<EngineGetPayloadV3Response<Mainnet>>(json)?;
        let actual_payload = WithBlobsAndMev::from(response);
        let expected_payload = sample_deneb_payload().map(Into::into);

        assert_eq!(actual_payload, expected_payload);

        Ok(())
    }

    #[test]
    fn test_payload_status_v1_round_trip() -> Result<()> {
        let json = json!({
            "status": "VALID",
            "latestValidHash": null,
            "validationError": null,
        });

        let payload_status = PayloadStatusV1 {
            status: PayloadValidationStatus::Valid,
            latest_valid_hash: None,
            validation_error: None,
        };

        assert_eq!(
            serde_json::from_value::<PayloadStatusV1>(json.clone())?,
            payload_status,
        );
        assert_eq!(serde_json::to_value(payload_status)?, json);

        Ok(())
    }

    // JSON response from `geth` with an Eth1 block from the Kiln testnet.
    // Also available at <https://explorer.kiln.themerge.dev/block/55000>.
    // ```json
    // {
    //     "baseFeePerGas": "0xbc431d",
    //     "difficulty": "0x5f93d0df",
    //     "extraData": "0xd883010a11846765746888676f312e31372e38856c696e7578",
    //     "gasLimit": "0x7a1200",
    //     "gasUsed": "0x0",
    //     "hash": "0x3367b402ece0f97395af9f78310c2b658c2acb2f2ad8ca2ff4fd378f8f09259d",
    //     "logsBloom": "\
    //         0x000000000000000000000000000000000000000000000000000000000000000000000000000000000000\
    //         00000000000000000000000000000000000000000000000000000000000000000000000000000000000000\
    //         00000000000000000000000000000000000000000000000000000000000000000000000000000000000000\
    //         00000000000000000000000000000000000000000000000000000000000000000000000000000000000000\
    //         0000000000000000000000000000000000000000000000000000000000000000000000000000000000000\
    //         0000000000000000000000000000000000000000000000000000000000000000000000000000000000000",
    //     "miner": "0x1cffe205e97976bb9d1ec006f5222360a89353e0",
    //     "mixHash": "0xd6b7cf258223c6b48b4e150ff853126a31e6684831f04e4eabed913677a31613",
    //     "nonce": "0x9e7860c5a4baa2b3",
    //     "number": "0xd6d8",
    //     "parentHash": "0x7a86795133291dabeee4280cd038d41734e351be69248d8d6b9be749ae080c71",
    //     "receiptsRoot": "0x56e81f171bcc55a6ff8345e692c0f86e5b48e01b996cadc001622fb5e363b421",
    //     "sha3Uncles": "0x1dcc4de8dec75d7aab85b567b6ccd41ad312451b948a7413f0a142fd40d49347",
    //     "size": "0x21f",
    //     "stateRoot": "0x3247d18f18382e0d4faefe63aad39062ec833738add1faeb0c4ae8e2c2b0843e",
    //     "timestamp": "0x6230ab63",
    //     "totalDifficulty": "0x11ffd0b47178",
    //     "transactions": [],
    //     "transactionsRoot": "0x56e81f171bcc55a6ff8345e692c0f86e5b48e01b996cadc001622fb5e363b421",
    //     "uncles": []
    // }
    // ```
    fn sample_bellatrix_payload_json() -> Value {
        json!({
            "parentHash": "0x7a86795133291dabeee4280cd038d41734e351be69248d8d6b9be749ae080c71",
            "feeRecipient": "0x1cffe205e97976bb9d1ec006f5222360a89353e0",
            "stateRoot": "0x3247d18f18382e0d4faefe63aad39062ec833738add1faeb0c4ae8e2c2b0843e",
            "receiptsRoot": "0x56e81f171bcc55a6ff8345e692c0f86e5b48e01b996cadc001622fb5e363b421",
            "logsBloom": "\
                0x000000000000000000000000000000000000000000000000000000000000000000000000000000000000\
                00000000000000000000000000000000000000000000000000000000000000000000000000000000000000\
                00000000000000000000000000000000000000000000000000000000000000000000000000000000000000\
                00000000000000000000000000000000000000000000000000000000000000000000000000000000000000\
                0000000000000000000000000000000000000000000000000000000000000000000000000000000000000\
                0000000000000000000000000000000000000000000000000000000000000000000000000000000000000",
            "prevRandao": "0x0000000000000000000000000000000000000000000000000000000000000000",
            "blockNumber": "0xd6d8",
            "gasLimit": "0x7a1200",
            "gasUsed": "0x0",
            "timestamp": "0x6230ab63",
            "extraData": "0x",
            "baseFeePerGas": "0xbc431d",
            "blockHash": "0x3367b402ece0f97395af9f78310c2b658c2acb2f2ad8ca2ff4fd378f8f09259d",
            "transactions": [],
        })
    }

    // Some execution clients respond to `engine_newPayloadV1` with objects that
    // contain fields from later versions. We ran into this while testing in Zhejiang.
    fn sample_bellatrix_payload_with_extra_fields_json() -> Value {
        let mut json = sample_bellatrix_payload_json();

        json["withdrawals"] = Value::Null;

        json
    }

    fn sample_capella_payload_json() -> Value {
        let mut json = sample_bellatrix_payload_json();

        json["withdrawals"] = json!([
            {
                "index": "0x18553",
                "validatorIndex": "0x7c2d9",
                "address": "0xf97e180c050e5ab072211ad2c213eb5aee4df134",
                "amount": "0x58624",
            },
            {
                "index": "0x18554",
                "validatorIndex": "0x7c2da",
                "address": "0xf97e180c050e5ab072211ad2c213eb5aee4df134",
                "amount": "0x4aa63",
            },
        ]);

        json
    }

    fn sample_deneb_payload_json() -> Value {
        let mut json = sample_capella_payload_json();

        json["blobGasUsed"] = json!("0x20000");
        json["excessBlobGas"] = json!("0x5380000");

        json
    }

    fn sample_capella_response_json() -> Value {
        json!({
            "executionPayload": sample_capella_payload_json(),
            "blockValue": "0xffffffffffffffffffffffffffffffffffffffffffffffffffffffffffffffff",
        })
    }

    fn sample_deneb_response_json() -> Value {
        json!({
            "executionPayload": sample_deneb_payload_json(),
            "blockValue": "0xffffffffffffffffffffffffffffffffffffffffffffffffffffffffffffffff",
            "blobsBundle": json!({
                "commitments": [
                    "0xa0902ddda342e7a8026216c2bd322576bab9272a5b9e7234d2c41dbf61904ffe42845019ea4c80fb040252029fa44038"
                ],
                "proofs": [
                    "0xa9f7f1a31c8526ccc04e6a4658520923fc7415606e3581c8aa4fb07f5b1367f2d24d2014dc04570614dcb88ea7fdd409"
                ],
                "blobs": []
            }),
            "shouldOverrideBuilder": false,
        })
    }

    fn sample_bellatrix_payload() -> WithBlobsAndMev<BellatrixExecutionPayload<Mainnet>, Mainnet> {
        let payload = BellatrixExecutionPayload {
            parent_hash: H256(hex!(
                "7a86795133291dabeee4280cd038d41734e351be69248d8d6b9be749ae080c71"
            )),
            fee_recipient: H160(hex!("1CffE205e97976bb9D1Ec006f5222360a89353E0")),
            state_root: H256(hex!(
                "3247d18f18382e0d4faefe63aad39062ec833738add1faeb0c4ae8e2c2b0843e"
            )),
            receipts_root: H256(hex!(
                "56e81f171bcc55a6ff8345e692c0f86e5b48e01b996cadc001622fb5e363b421"
            )),
            logs_bloom: ByteVector::default(),
            prev_randao: H256::default(),
            block_number: 55000,
            gas_limit: 8_000_000,
            gas_used: 0,
            timestamp: 1_647_356_771,
            extra_data: Arc::default(),
            base_fee_per_gas: Wei::from_u64(12_337_949),
            block_hash: H256(hex!(
                "3367b402ece0f97395af9f78310c2b658c2acb2f2ad8ca2ff4fd378f8f09259d"
            )),
            transactions: Arc::default(),
        };

        WithBlobsAndMev::with_default(payload)
    }

    fn sample_capella_payload() -> WithBlobsAndMev<CapellaExecutionPayload<Mainnet>, Mainnet> {
        let payload = CapellaExecutionPayload {
            parent_hash: H256(hex!(
                "7a86795133291dabeee4280cd038d41734e351be69248d8d6b9be749ae080c71"
            )),
            fee_recipient: H160(hex!("1CffE205e97976bb9D1Ec006f5222360a89353E0")),
            state_root: H256(hex!(
                "3247d18f18382e0d4faefe63aad39062ec833738add1faeb0c4ae8e2c2b0843e"
            )),
            receipts_root: H256(hex!(
                "56e81f171bcc55a6ff8345e692c0f86e5b48e01b996cadc001622fb5e363b421"
            )),
            logs_bloom: ByteVector::default(),
            prev_randao: H256::default(),
            block_number: 55000,
            gas_limit: 8_000_000,
            gas_used: 0,
            timestamp: 1_647_356_771,
            extra_data: Arc::default(),
            base_fee_per_gas: Wei::from_u64(12_337_949),
            block_hash: H256(hex!(
                "3367b402ece0f97395af9f78310c2b658c2acb2f2ad8ca2ff4fd378f8f09259d"
            )),
            transactions: Arc::default(),
            withdrawals: [
                Withdrawal {
                    index: 99667,
                    validator_index: 508_633,
                    address: H160(hex!("f97e180c050e5ab072211ad2c213eb5aee4df134")),
                    amount: 362_020,
                },
                Withdrawal {
                    index: 99668,
                    validator_index: 508_634,
                    address: H160(hex!("f97e180c050e5ab072211ad2c213eb5aee4df134")),
                    amount: 305_763,
                },
            ]
            .try_into()
            .expect("length is under maximum"),
        };

        WithBlobsAndMev::with_default(payload).with_mev(Wei::MAX)
    }

    fn sample_deneb_payload() -> WithBlobsAndMev<DenebExecutionPayload<Mainnet>, Mainnet> {
        let payload = DenebExecutionPayload {
            parent_hash: H256(hex!(
                "7a86795133291dabeee4280cd038d41734e351be69248d8d6b9be749ae080c71"
            )),
            fee_recipient: H160(hex!("1CffE205e97976bb9D1Ec006f5222360a89353E0")),
            state_root: H256(hex!(
                "3247d18f18382e0d4faefe63aad39062ec833738add1faeb0c4ae8e2c2b0843e"
            )),
            receipts_root: H256(hex!(
                "56e81f171bcc55a6ff8345e692c0f86e5b48e01b996cadc001622fb5e363b421"
            )),
            logs_bloom: ByteVector::default(),
            prev_randao: H256::default(),
            block_number: 55000,
            gas_limit: 8_000_000,
            gas_used: 0,
            timestamp: 1_647_356_771,
            extra_data: Arc::default(),
            base_fee_per_gas: Wei::from_u64(12_337_949),
            block_hash: H256(hex!(
                "3367b402ece0f97395af9f78310c2b658c2acb2f2ad8ca2ff4fd378f8f09259d"
            )),
            transactions: Arc::default(),
            withdrawals: [
                Withdrawal {
                    index: 99667,
                    validator_index: 508_633,
                    address: H160(hex!("f97e180c050e5ab072211ad2c213eb5aee4df134")),
                    amount: 362_020,
                },
                Withdrawal {
                    index: 99668,
                    validator_index: 508_634,
                    address: H160(hex!("f97e180c050e5ab072211ad2c213eb5aee4df134")),
                    amount: 305_763,
                },
            ]
            .try_into()
            .expect("length is under maximum"),
            blob_gas_used: 0x0002_0000,
            excess_blob_gas: 87_556_096,
        };

        let kzg_commitments = [
            KzgCommitment::from_slice(&hex!("a0902ddda342e7a8026216c2bd322576bab9272a5b9e7234d2c41dbf61904ffe42845019ea4c80fb040252029fa44038"))
        ].try_into().expect("length is under maximum");

        let kzg_proofs = [
            KzgProof::from_slice(&hex!("a9f7f1a31c8526ccc04e6a4658520923fc7415606e3581c8aa4fb07f5b1367f2d24d2014dc04570614dcb88ea7fdd409"))
        ].try_into().expect("length is under maximum");

        WithBlobsAndMev::new(
            payload,
            Some(kzg_commitments),
            Some(kzg_proofs),
            Some(ContiguousList::default()),
            Some(Wei::MAX),
        )
    }
}<|MERGE_RESOLUTION|>--- conflicted
+++ resolved
@@ -883,8 +883,6 @@
     Capella(H64),
     Deneb(H64),
     Electra(H64),
-<<<<<<< HEAD
-=======
 }
 
 #[derive(Deserialize)]
@@ -918,7 +916,6 @@
             validation_error,
         }
     }
->>>>>>> d6bb1e9a
 }
 
 #[cfg(test)]
