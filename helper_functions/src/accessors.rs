--- conflicted
+++ resolved
@@ -588,12 +588,8 @@
                 .effective_balance;
 
             // > [Modified in Electra:EIP7251]
-<<<<<<< HEAD
-            (effective_balance * max_random_byte >= P::MAX_EFFECTIVE_BALANCE_ELECTRA * random_byte)
-=======
             (effective_balance * max_random_byte
                 >= misc::get_state_max_effective_balance(state) * random_byte)
->>>>>>> 9a91a28f
                 .then_some(candidate_index)
         })
         .take(P::SyncCommitteeSize::USIZE)
