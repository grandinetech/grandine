--- conflicted
+++ resolved
@@ -1590,6 +1590,25 @@
                     parent_beacon_block_root,
                 })
             }
+            BeaconState::Fulu(state) => {
+                let (withdrawals, _) = electra::get_expected_withdrawals(state)?;
+
+                let withdrawals = withdrawals
+                    .into_iter()
+                    .map_into()
+                    .pipe(ContiguousList::try_from_iter)?;
+
+                let parent_beacon_block_root =
+                    accessors::get_block_root_at_slot(state, state.slot().saturating_sub(1))?;
+
+                PayloadAttributes::Fulu(PayloadAttributesV3 {
+                    timestamp,
+                    prev_randao,
+                    suggested_fee_recipient,
+                    withdrawals,
+                    parent_beacon_block_root,
+                })
+            }
         };
 
         Ok(Some(payload_attributes))
@@ -1689,90 +1708,6 @@
             terminal_pow_block.pow_block.block_hash
         };
 
-<<<<<<< HEAD
-        let prev_randao = accessors::get_randao_mix(state, epoch);
-
-        let payload_attributes = match state {
-            BeaconState::Phase0(_) | BeaconState::Altair(_) => return Ok(None),
-            BeaconState::Bellatrix(_) => PayloadAttributes::Bellatrix(PayloadAttributesV1 {
-                timestamp,
-                prev_randao,
-                suggested_fee_recipient,
-            }),
-            BeaconState::Capella(state) => {
-                let withdrawals = capella::get_expected_withdrawals(state)?
-                    .into_iter()
-                    .map_into()
-                    .pipe(ContiguousList::try_from_iter)?;
-
-                PayloadAttributes::Capella(PayloadAttributesV2 {
-                    timestamp,
-                    prev_randao,
-                    suggested_fee_recipient,
-                    withdrawals,
-                })
-            }
-            BeaconState::Deneb(state) => {
-                let withdrawals = capella::get_expected_withdrawals(state)?
-                    .into_iter()
-                    .map_into()
-                    .pipe(ContiguousList::try_from_iter)?;
-
-                let parent_beacon_block_root =
-                    accessors::get_block_root_at_slot(state, state.slot().saturating_sub(1))?;
-
-                PayloadAttributes::Deneb(PayloadAttributesV3 {
-                    timestamp,
-                    prev_randao,
-                    suggested_fee_recipient,
-                    withdrawals,
-                    parent_beacon_block_root,
-                })
-            }
-            BeaconState::Electra(state) => {
-                let (withdrawals, _) = electra::get_expected_withdrawals(state)?;
-
-                let withdrawals = withdrawals
-                    .into_iter()
-                    .map_into()
-                    .pipe(ContiguousList::try_from_iter)?;
-
-                let parent_beacon_block_root =
-                    accessors::get_block_root_at_slot(state, state.slot().saturating_sub(1))?;
-
-                PayloadAttributes::Electra(PayloadAttributesV3 {
-                    timestamp,
-                    prev_randao,
-                    suggested_fee_recipient,
-                    withdrawals,
-                    parent_beacon_block_root,
-                })
-            }
-            BeaconState::Fulu(state) => {
-                let (withdrawals, _) = electra::get_expected_withdrawals(state)?;
-
-                let withdrawals = withdrawals
-                    .into_iter()
-                    .map_into()
-                    .pipe(ContiguousList::try_from_iter)?;
-
-                let parent_beacon_block_root =
-                    accessors::get_block_root_at_slot(state, state.slot().saturating_sub(1))?;
-
-                PayloadAttributes::Fulu(PayloadAttributesV3 {
-                    timestamp,
-                    prev_randao,
-                    suggested_fee_recipient,
-                    withdrawals,
-                    parent_beacon_block_root,
-                })
-            }
-        };
-
-        let (sender, receiver) = futures::channel::oneshot::channel();
-
-=======
->>>>>>> 53dd908c
         self.producer_context
             .execution_engine
             .notify_forkchoice_updated(
