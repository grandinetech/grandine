--- conflicted
+++ resolved
@@ -321,8 +321,8 @@
                     Attestation::from(ElectraAttestation {
                         aggregation_bits,
                         data,
+                        signature,
                         committee_bits,
-                        signature,
                     })
                 };
 
@@ -501,11 +501,7 @@
                 randao_reveal,
                 eth1_data,
                 graffiti,
-<<<<<<< HEAD
                 attestations: phase0_attestations.try_into()?,
-=======
-                attestations,
->>>>>>> 84f84fe7
                 deposits,
                 sync_aggregate,
                 ..CapellaBeaconBlockBody::default()
@@ -520,11 +516,7 @@
                 randao_reveal,
                 eth1_data,
                 graffiti,
-<<<<<<< HEAD
                 attestations: phase0_attestations.try_into()?,
-=======
-                attestations,
->>>>>>> 84f84fe7
                 deposits,
                 sync_aggregate,
                 ..DenebBeaconBlockBody::default()
@@ -675,8 +667,8 @@
             attestations.push(Attestation::from(ElectraAttestation {
                 aggregation_bits,
                 data,
+                signature,
                 committee_bits,
-                signature,
             }));
         }
     }
