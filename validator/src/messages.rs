use std::{collections::HashSet, sync::Arc};

use anyhow::Error;
use bls::PublicKeyBytes;
use builder_api::unphased::containers::SignedValidatorRegistrationV1;
use futures::channel::{mpsc::UnboundedSender, oneshot::Sender};
use log::warn;
use types::{
    altair::containers::SignedContributionAndProof,
<<<<<<< HEAD
    combined::{
        Attestation, AttesterSlashing, BeaconBlock, BeaconState, ExecutionPayload,
        SignedBeaconBlock, SignedBlindedBeaconBlock,
    },
    nonstandard::{BlockRewards, WithBlobsAndMev},
    phase0::{
        containers::{ProposerSlashing, SignedVoluntaryExit},
        primitives::{Epoch, Slot, H256},
=======
    combined::{BeaconState, SignedBeaconBlock},
    phase0::{
        containers::{Attestation, SignedVoluntaryExit},
        primitives::Epoch,
>>>>>>> 84f84fe7
    },
    preset::Preset,
};

pub enum ApiToValidator<P: Preset> {
    RegisteredValidators(Sender<HashSet<PublicKeyBytes>>),
    SignedValidatorRegistrations(
        Sender<Vec<(usize, Error)>>,
        Vec<SignedValidatorRegistrationV1>,
    ),
    SignedContributionsAndProofs(
        Sender<Option<Vec<(usize, Error)>>>,
        Vec<SignedContributionAndProof<P>>,
    ),
}

impl<P: Preset> ApiToValidator<P> {
    pub fn send(self, tx: &UnboundedSender<Self>) {
        if tx.unbounded_send(self).is_err() {
            warn!("send to validator failed because the receiver was dropped");
        }
    }
}

pub enum ValidatorToApi<P: Preset> {
    ContributionAndProof(Box<SignedContributionAndProof<P>>),
    VoluntaryExit(Box<SignedVoluntaryExit>),
}

impl<P: Preset> ValidatorToApi<P> {
    pub fn send(self, tx: &UnboundedSender<Self>) {
        if tx.unbounded_send(self).is_err() {
            warn!("send from validator to HTTP API failed because the receiver was dropped");
        }
    }
}

pub enum ValidatorToLiveness<P: Preset> {
    Epoch(Epoch),
    Head(Arc<SignedBeaconBlock<P>>, Arc<BeaconState<P>>),
    ValidAttestation(Arc<Attestation<P>>),
}

impl<P: Preset> ValidatorToLiveness<P> {
    pub fn send(self, tx: &UnboundedSender<Self>) {
        if tx.unbounded_send(self).is_err() {
            warn!(
                "send from validator to liveness tracker failed because the receiver was dropped"
            );
        }
    }
}<|MERGE_RESOLUTION|>--- conflicted
+++ resolved
@@ -7,22 +7,8 @@
 use log::warn;
 use types::{
     altair::containers::SignedContributionAndProof,
-<<<<<<< HEAD
-    combined::{
-        Attestation, AttesterSlashing, BeaconBlock, BeaconState, ExecutionPayload,
-        SignedBeaconBlock, SignedBlindedBeaconBlock,
-    },
-    nonstandard::{BlockRewards, WithBlobsAndMev},
-    phase0::{
-        containers::{ProposerSlashing, SignedVoluntaryExit},
-        primitives::{Epoch, Slot, H256},
-=======
-    combined::{BeaconState, SignedBeaconBlock},
-    phase0::{
-        containers::{Attestation, SignedVoluntaryExit},
-        primitives::Epoch,
->>>>>>> 84f84fe7
-    },
+    combined::{Attestation, BeaconState, SignedBeaconBlock},
+    phase0::{containers::SignedVoluntaryExit, primitives::Epoch},
     preset::Preset,
 };
 
