--- conflicted
+++ resolved
@@ -20,11 +20,6 @@
 educe = { workspace = true }
 eth1_api = { workspace = true }
 eth2_libp2p = { workspace = true }
-<<<<<<< HEAD
-execution_engine = { workspace = true }
-factory = { workspace = true }
-=======
->>>>>>> 84f84fe7
 features = { workspace = true }
 fork_choice_control = { workspace = true }
 fork_choice_store = { workspace = true }
@@ -60,6 +55,7 @@
 zeroize = { workspace = true }
 
 [dev-dependencies]
+factory = { workspace = true }
 interop = { workspace = true }
 reqwest = { workspace = true }
 serde_json = { workspace = true }
